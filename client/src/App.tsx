import React from "react";
import { Switch, Route, Router, Link, useLocation } from "wouter";
import { QueryClientProvider } from "@tanstack/react-query";
import { queryClient } from "./lib/queryClient";
import { Toaster } from "@/components/ui/toaster";
// import { CSVProvider } from "./contexts/CSVContext"; // Temporarily disabled
import Navigation from "./components/Navigation";
import OfflineIndicator from "./components/OfflineIndicator";
import NotFound from "./pages/not-found";
import Dashboard from "./pages/Dashboard";
import OrderManagement from "./pages/OrderManagement";
import OrdersManagementPage from "./pages/OrdersManagementPage";
import DiscountManagement from "./pages/DiscountManagement";
import OrderEntry from "./pages/OrderEntry";
import OrderEntryTest from "./components/OrderEntryTest";
import OrdersList from "./pages/OrdersList";
import OrdersListSimple from "./pages/OrdersListSimple";
import FeatureManager from "./pages/FeatureManager";
import StockModels from "./pages/StockModels";
import DraftOrders from "./components/DraftOrders";
import AdminFormsPage from "./pages/AdminFormsPage";
import FormPage from "./pages/FormPage";
import ReportPage from "./pages/ReportPage";
import InventoryScannerPage from "./pages/InventoryScannerPage";
import InventoryDashboardPage from "./pages/InventoryDashboardPage";
import InventoryManagerPage from "./pages/InventoryManagerPage";
import InventoryReceivingPage from "./pages/InventoryReceivingPage";
import EnhancedInventoryMRPPage from "./pages/EnhancedInventoryMRPPage";
import QCPage from "./pages/QCPage";
import MaintenancePage from "./pages/MaintenancePage";
import EmployeePortalPage from "./pages/EmployeePortalPage";
import TimeClockAdminPage from "./pages/TimeClockAdminPage";
import Module8TestPage from "./pages/Module8TestPage";
import CommunicationInboxPage from './pages/CommunicationInboxPage';
import APJournalPage from "./pages/APJournalPage";
import ARJournalPage from "./pages/ARJournalPage";
import COGSReportPage from "./pages/COGSReportPage";
import FinanceDashboardPage from "./pages/FinanceDashboardPage";
import EnhancedFormsPage from './pages/EnhancedFormsPage';
import EnhancedReportsPage from './pages/EnhancedReportsPage';
import FormRendererPage from "./pages/FormRendererPage";
import DocumentationPageNew from "./pages/DocumentationPageNew";
import CustomerManagement from "./pages/CustomerManagement";
import VendorManagement from "./pages/VendorManagement";
import PurchaseOrders from "./pages/PurchaseOrders";
import P2PurchaseOrders from "./pages/P2PurchaseOrders";
import POProductsPage from "./pages/POProductsPage";
import ProductionTracking from "./pages/ProductionTracking";
import BarcodeScannerPage from "./pages/BarcodeScannerPage";
import LayupSchedulerPage from "./pages/LayupSchedulerPage";
import P2LayupSchedulerPage from './pages/P2LayupSchedulerPage';
import AllOrdersPage from "./pages/AllOrdersPage";
import CancelledOrdersPage from "./pages/CancelledOrdersPage";
import AGTestDashboard from "./pages/AGTestDashboard";
import ADMINTestDashboard from "./pages/GLENNTestDashboard";
import JOHNLTestDashboard from "./pages/JOHNLTestDashboard";
import JENSTestDashboard from "./pages/JENSTestDashboard";
import STACIWTestDashboard from "./pages/STACIWTestDashboard";
import DARLENEBTestDashboard from "./pages/DARLENEBTestDashboard";
import TIMSTestDashboard from "./pages/TIMSTestDashboard";
import BRADWTestDashboard from "./pages/BRADWTestDashboard";
import FALEESHAHTestDashboard from "./pages/FALEESHAHTestDashboard";
import JOEYBTestDashboard from "./pages/JOEYBTestDashboard";
import OrderDepartmentTransfer from "./pages/OrderDepartmentTransfer";
import { BOMAdministration } from "./pages/BOMAdministration";
import RobustBOMAdministration from "./pages/RobustBOMAdministration";
import AGBottomMetalReport from "./pages/AGBottomMetalReport";
import EmployeeDashboard from "./pages/EmployeeDashboard";
import EmployeeDetail from "./pages/EmployeeDetail";
import EmployeePortal from "./pages/EmployeePortal";
import UserManagement from "./pages/UserManagement";
import LoginPage from "./pages/LoginPage";
import ProtectedRoute from "./components/auth/ProtectedRoute";
import P2Forms from '@/pages/P2Forms';
import WasteManagementForm from '@/pages/WasteManagementForm';
import TaskTracker from '@/pages/TaskTracker';
import KickbackTracking from '@/components/KickbackTracking';
import DocumentManagement from "./pages/DocumentManagement";
import ShutdownProceduresTraining from "@/pages/ShutdownProceduresTraining";
import FireSafetyTraining from "@/pages/FireSafetyTraining";
import PurchaseOrderItemsQueuePage from "./pages/PurchaseOrderItemsQueuePage";
import LayupPluggingQueuePage from "./pages/LayupPluggingQueuePage";
import BarcodeQueuePage from "./pages/BarcodeQueuePage";
import CNCQueuePage from "./pages/CNCQueuePage";
import FinishQCQueuePage from "./pages/FinishQCQueuePage";
import FinishQueuePage from "./pages/FinishQueuePage";
import FinishQCPage from "./pages/FinishQCPage";
import GunsimthQueuePage from "./pages/GunsimthQueuePage";
import PaintQueuePage from "./pages/PaintQueuePage";
import QCShippingQueuePage from "./pages/QCShippingQueuePage";
import ShippingQueuePage from "./pages/ShippingQueuePage";
import ShippingLabelPage from "./pages/ShippingLabelPage";
import ShippingManagement from "./pages/ShippingManagement";
import NonconformanceDashboard from "./components/NonconformanceDashboard";
import NonconformanceReport from "./components/NonconformanceReport";
import RFQRiskAssessment from "./pages/RFQRiskAssessment";
import ProductionQueueManager from "./components/ProductionQueueManager";
import EnhancedLayupSchedulerPage from "./pages/EnhancedLayupSchedulerPage";
import WorkDayAwareScheduler from "./components/WorkDayAwareScheduler";
import PurchaseReviewChecklist from "./pages/PurchaseReviewChecklist";
import PurchaseReviewSubmissions from "./pages/PurchaseReviewSubmissions";
import ManufacturersCertificate from "./pages/ManufacturersCertificate";
import PaymentManagement from "./pages/PaymentManagement";
import RefundRequest from "./pages/RefundRequest";
import RefundQueue from "./pages/RefundQueue";
import ProductionQueuePage from "./pages/ProductionQueuePage";
import SimplifiedLayupScheduler from "./components/SimplifiedLayupScheduler";
import CustomerSatisfaction from "./pages/CustomerSatisfaction";
import VendorsPage from "./pages/VendorsPage";
import VendorPOPage from "./pages/VendorPOPage";

import { Toaster as HotToaster } from 'react-hot-toast';
import DeploymentAuthWrapper from './components/DeploymentAuthWrapper';


// Component to conditionally render Navigation
function ConditionalNavigation() {
  const [location] = useLocation();
  const hideNavigation = location === '/darleneb-dashboard' || location === '/ag-dashboard' || location === '/staciw-dashboard';
  
  return hideNavigation ? null : <Navigation />;
}

function App() {
  console.log("App component is rendering...");
  console.log("Environment:", import.meta.env.MODE);
  console.log("Base URL:", import.meta.env.BASE_URL);

  // Add error boundary
  const [error, setError] = React.useState<Error | null>(null);

  React.useEffect(() => {
    const handleError = (event: ErrorEvent) => {
      console.error("Global error caught:", event.error);
      setError(event.error);
    };

    const handleUnhandledRejection = (event: PromiseRejectionEvent) => {
      console.error("Unhandled promise rejection:", event.reason);
      setError(new Error(event.reason));
    };

    window.addEventListener('error', handleError);
    window.addEventListener('unhandledrejection', handleUnhandledRejection);

    return () => {
      window.removeEventListener('error', handleError);
      window.removeEventListener('unhandledrejection', handleUnhandledRejection);
    };
  }, []);

  if (error) {
    return (
      <div className="min-h-screen bg-red-50 flex items-center justify-center p-4">
        <div className="bg-white rounded-lg shadow-lg p-6 max-w-2xl w-full">
          <h1 className="text-2xl font-bold text-red-600 mb-4">Application Error</h1>
          <p className="text-gray-700 mb-4">
            An error occurred while loading the application:
          </p>
          <pre className="bg-gray-100 p-4 rounded text-sm overflow-auto">
            {error.message}
            {error.stack && "\n\nStack trace:\n" + error.stack}
          </pre>
          <button
            className="mt-4 bg-blue-600 text-white px-4 py-2 rounded hover:bg-blue-700"
            onClick={() => window.location.reload()}
          >
            Reload Application
          </button>
        </div>
      </div>
    );
  }

  try {
    return (
      <QueryClientProvider client={queryClient}>
        <DeploymentAuthWrapper>
          <Router>
            <div className="min-h-screen bg-gray-50">
              <ConditionalNavigation />
              <OfflineIndicator />
              <main className="container mx-auto px-4 py-8">
                  <Switch>
                  <Route path="/" component={Dashboard} />
                  <Route path="/order-management" component={OrderManagement} />
                  <Route path="/orders-management" component={OrdersManagementPage} />
                  <Route path="/order-entry" component={OrderEntry} />
                  <Route path="/test-order-entry" component={OrderEntryTest} />
                  <Route path="/orders" component={OrdersList} />
                  <Route path="/orders-list" component={OrdersList} />
                  <Route path="/orders-simple" component={OrdersListSimple} />
                  <Route path="/all-orders" component={OrdersList} />
                  <Route path="/cancelled-orders" component={CancelledOrdersPage} />
                  <Route path="/discounts" component={DiscountManagement} />
                  <Route path="/feature-manager" component={FeatureManager} />
                  <Route path="/stock-models" component={StockModels} />
                  <Route path="/draft-orders" component={DraftOrders} />

                  {/* Customer Management Routes */}
                  <Route path="/customer-management" component={CustomerManagement} />
                  <Route path="/customers" component={CustomerManagement} />
                  <Route path="/customer-satisfaction" component={CustomerSatisfaction} />

                  {/* Vendor Management Routes */}
<<<<<<< HEAD

                  <Route path="/vendor-management" component={VendorManagement} />
                  <Route path="/vendors" component={VendorManagement} />

=======
                  <Route path="/vendors" component={VendorsPage} />
                  <Route path="/vendor-pos" component={VendorPOPage} />
>>>>>>> 44a423bf

                  {/* Purchase Order Routes */}
                  <Route path="/purchase-orders" component={PurchaseOrders} />
                  <Route path="/p1-purchase-orders" component={PurchaseOrders} />
                  <Route path="/p2-purchase-orders" component={P2PurchaseOrders} />
                  <Route path="/po-products" component={POProductsPage} />

                  {/* Production and BOM Routes */}
                  <Route path="/production-tracking" component={ProductionTracking} />
                  <Route path="/bom-administration" component={BOMAdministration} />
                  <Route path="/robust-bom-administration" component={RobustBOMAdministration} />

                  {/* Barcode and Scanner Routes */}
                  <Route path="/barcode-scanner" component={BarcodeScannerPage} />

                  {/* Inventory Routes (Legacy) */}
                  <Route path="/inventory" component={InventoryManagerPage} />
                  <Route path="/inventory/scanner" component={InventoryScannerPage} />
                  <Route path="/inventory/dashboard" component={InventoryDashboardPage} />
                  <Route path="/inventory/manager" component={InventoryManagerPage} />
                  <Route path="/inventory/receiving" component={InventoryReceivingPage} />
                  <Route path="/inventory/enhanced-mrp" component={EnhancedInventoryMRPPage} />
                  
                  {/* Enhanced System Routes (Independent) */}
                  <Route path="/enhanced-inventory" component={EnhancedInventoryMRPPage} />

                  {/* QC and Maintenance Routes */}
                  <Route path="/qc" component={QCPage} />
                  <Route path="/maintenance" component={MaintenancePage} />

                  {/* Employee Routes */}
                  <Route path="/employee" component={EmployeeDashboard} />
                  <Route path="/user-management" component={UserManagement} />
                  <Route path="/employee-portal" component={EmployeePortalPage} />
                  <Route path="/employee-dashboard" component={EmployeeDashboard} />
                  <Route path="/employee-detail/:id" component={EmployeeDetail} />
                  <Route path="/employee-portal-new" component={EmployeePortal} />
                  <Route path="/time-clock-admin" component={TimeClockAdminPage} />

                  {/* Auth Routes */}
                  <Route path="/login" component={LoginPage} />

                  {/* User Dashboard Routes */}
                  <Route path="/ag-dashboard" component={AGTestDashboard} />
                  <Route path="/admin-dashboard" component={ADMINTestDashboard} />
                  <Route path="/johnl-dashboard" component={JOHNLTestDashboard} />
                  <Route path="/jens-dashboard" component={JENSTestDashboard} />
                  <Route path="/staciw-dashboard" component={STACIWTestDashboard} />
                  <Route path="/darleneb-dashboard" component={DARLENEBTestDashboard} />
                  <Route path="/tims-dashboard" component={TIMSTestDashboard} />
                  <Route path="/bradw-dashboard" component={BRADWTestDashboard} />
                  <Route path="/faleeshah-dashboard" component={FALEESHAHTestDashboard} />
                  <Route path="/joeyb-dashboard" component={JOEYBTestDashboard} />

                  {/* Test Routes */}
                  <Route path="/module8-test" component={Module8TestPage} />
                  <Route path="/order-department-transfer" component={OrderDepartmentTransfer} />
                  <Route path="/communications/inbox" component={CommunicationInboxPage} />
                  <Route path="/enhanced-forms" component={EnhancedFormsPage} />
                  <Route path="/enhanced-reports" component={EnhancedReportsPage} />

                  {/* Finance Routes */}
                  <Route path="/finance/ap-journal" component={APJournalPage} />
                  <Route path="/finance/ar-journal" component={ARJournalPage} />
                  <Route path="/finance/cogs-report" component={COGSReportPage} />
                  <Route path="/finance/dashboard" component={FinanceDashboardPage} />

                  {/* Payment Processing Routes */}
                  <Route path="/payment-management" component={PaymentManagement} />

                  {/* Refund Management Routes */}
                  <Route path="/refund-request" component={RefundRequest} />
                  <Route path="/refund-queue" component={RefundQueue} />

                  {/* Forms and Reports Routes */}
                  <Route path="/forms" component={AdminFormsPage} />
                  <Route path="/form/:id" component={FormPage} />
                  <Route path="/reports" component={ReportPage} />
                  <Route path="/form-renderer/:id" component={FormRendererPage} />
                  <Route path="/enhanced-forms" component={EnhancedFormsPage} />
                  <Route path="/enhanced-reports" component={EnhancedReportsPage} />
                  <Route path="/documentation" component={DocumentationPageNew} />

                  {/* P2 Forms Routes */}
                  <Route path="/p2-forms" component={P2Forms} />
                  <Route path="/waste-management-form" component={WasteManagementForm} />
                  <Route path="/rfq-risk-assessment" component={RFQRiskAssessment} />
                  <Route path="/purchase-review-checklist" component={PurchaseReviewChecklist} />
                  <Route path="/purchase-review-submissions" component={PurchaseReviewSubmissions} />
                  <Route path="/manufacturers-certificate" component={ManufacturersCertificate} />
                  <Route path="/task-tracker" component={TaskTracker} />
                  <Route path="/kickback-tracking" component={KickbackTracking} />
                  <Route path="/document-management" component={DocumentManagement} />
                  <Route path="/shutdown-training" component={ShutdownProceduresTraining} />
                  <Route path="/fire-safety-training" component={FireSafetyTraining} />

                  {/* Queue Management Routes */}
                  <Route path="/purchase-order-items-queue" component={PurchaseOrderItemsQueuePage} />
                  <Route path="/layup-scheduler" component={LayupSchedulerPage} />
                  <Route path="/enhanced-layup-scheduler" component={EnhancedLayupSchedulerPage} />
                  <Route path="/work-day-scheduler" component={() => <WorkDayAwareScheduler />} />
                  <Route path="/simplified-layup-scheduler" component={SimplifiedLayupScheduler} />
                  <Route path="/p2-layup-scheduler" component={P2LayupSchedulerPage} />
                  <Route path="/production-queue" component={ProductionQueueManager} />

                  {/* Nonconformance Tracking Routes */}
                  <Route path="/nonconformance" component={NonconformanceDashboard} />
                  <Route path="/nonconformance-report" component={NonconformanceReport} />

                  {/* Reports */}
                  <Route path="/ag-bottom-metal-report" component={AGBottomMetalReport} />

                  {/* Department Queue Management Routes */}
                  <Route path="/department-queue/production-queue" component={ProductionQueuePage} />
                  <Route path="/department-queue/layup-plugging" component={LayupPluggingQueuePage} />
                  <Route path="/department-queue/barcode" component={BarcodeQueuePage} />
                  <Route path="/department-queue/cnc" component={CNCQueuePage} />
                  <Route path="/department-queue/finish" component={FinishQueuePage} />
                  <Route path="/department-queue/gunsmith" component={GunsimthQueuePage} />
                  <Route path="/department-queue/finish-qc" component={FinishQCPage} />
                  <Route path="/department-queue/paint" component={PaintQueuePage} />
                  <Route path="/department-queue/qc-shipping" component={QCShippingQueuePage} />
                  <Route path="/department-queue/shipping" component={ShippingQueuePage} />
                  
                  {/* Shipping Label Route */}
                  <Route path="/shipping/label/:orderId" component={ShippingLabelPage} />

                  {/* Shipping Management Routes */}
                  <Route path="/shipping-management" component={ShippingManagement} />


                  {/* Catch-all route for 404 */}
                  <Route component={NotFound} />
                </Switch>
              </main>
          </div>
          <Toaster />
          <HotToaster />
        </Router>
        </DeploymentAuthWrapper>
      </QueryClientProvider>
    );
  } catch (error) {
    console.error("Error in App component:", error);
    return <div>Error loading application</div>;
  }
}

export default App;<|MERGE_RESOLUTION|>--- conflicted
+++ resolved
@@ -203,15 +203,10 @@
                   <Route path="/customer-satisfaction" component={CustomerSatisfaction} />
 
                   {/* Vendor Management Routes */}
-<<<<<<< HEAD
-
-                  <Route path="/vendor-management" component={VendorManagement} />
-                  <Route path="/vendors" component={VendorManagement} />
-
-=======
+
                   <Route path="/vendors" component={VendorsPage} />
                   <Route path="/vendor-pos" component={VendorPOPage} />
->>>>>>> 44a423bf
+
 
                   {/* Purchase Order Routes */}
                   <Route path="/purchase-orders" component={PurchaseOrders} />
