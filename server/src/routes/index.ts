import { Express } from 'express';
import { createServer, type Server } from "http";
import authRoutes from './auth';
import employeesRoutes from './employees';
import usersRoutes from './users';
import ordersRoutes from './orders';
import formsRoutes from './forms';
import tasksRoutes from './tasks';
import kickbackRoutes from './kickbacks';
import inventoryRoutes from './inventory';
import customersRoutes from './customers';
import vendorsRoutes, { contactRouter, vendorDocumentRouter } from './vendors';
import qualityRoutes from './quality';
import documentsRoutes from './documents';
import moldsRoutes from './molds';
import layupPdfRoute from './layupPdfRoute';
import shippingPdfRoute from './shippingPdf';
import shippingRoutes from './shipping';
import shippingTestRoutes from './shipping-test';
import orderAttachmentsRoutes from './orderAttachments';
import discountsRoutes from './discounts';
import bomsRoutes from './boms';
import robustBomRoutes from './robustBom';
import p2BomsRoutes from './p2boms';
import communicationsRoutes from './communications';
import secureVerificationRoutes from './secureVerification';
import nonconformanceRoutes from '../../routes/nonconformance';
import paymentsRoutes from './payments';
import acceptBluePaymentsRoutes from './acceptBluePayments';
import unifiedPaymentsRoutes from './unifiedPayments';
import algorithmicSchedulerRoutes from './algorithmicScheduler';
import productionQueueRoutes from './productionQueue';
import layupScheduleRoutes from './layupSchedule';
// import gatewayReportsRoutes from './gatewayReports'; // Temporarily removed
import customerSatisfactionRoutes from './customerSatisfaction';
import poProductsRoutes from './poProducts';
import refundRoutes from './refunds';

import vendorRoutes from './vendors';
<<<<<<< HEAD
// Commented out missing routes
=======
>>>>>>> f649e766
// import cuttingTableRoutes from './cuttingTable';
// import materialInventoryRoutes from './materialInventory';
// import defrostScheduleRoutes from './defrostSchedule';
import mrpRoutes from './mrp';
import enhancedRoutes from './enhanced';

import { getAccessToken } from '../utils/upsShipping';

export function registerRoutes(app: Express): Server {
  // Authentication routes
  app.use('/api/auth', authRoutes);

  // Employee management routes
  app.use('/api/employees', employeesRoutes);

  // User management routes
  app.use('/api/users', usersRoutes);

  // Order management routes  
  app.use('/api/orders', ordersRoutes);

  // Forms and submissions routes
  app.use('/api/forms', formsRoutes);

  // Task tracker routes
  app.use('/api/task-items', tasksRoutes);

  // Kickback tracking routes
  app.use('/api/kickbacks', kickbackRoutes);

  // Inventory management routes
  app.use('/api/inventory', inventoryRoutes);

  // Customer management routes
  app.use('/api/customers', customersRoutes);

  // Vendor management routes
  app.use('/api/vendors', vendorsRoutes);
  
  // Vendor contacts routes (generic)
  app.use('/api/vendor-contacts', contactRouter);
  
  // Vendor documents routes  
  app.use('/api/vendor-documents', vendorDocumentRouter);

  // Quality control and maintenance routes
  app.use('/api/quality', qualityRoutes);

  // Document management routes
  app.use('/api/documents', documentsRoutes);

  // Order attachments routes
  app.use('/api/order-attachments', orderAttachmentsRoutes);

  // Mold management routes
  app.use('/api/molds', moldsRoutes);

  // Layup PDF generation routes
  app.use('/api/pdf', layupPdfRoute);

  // Shipping PDF generation routes
  app.use('/api/shipping-pdf', shippingPdfRoute);

  // Shipping management routes
  app.use('/api/shipping', shippingRoutes);
  app.use('/api/shipping-test', shippingTestRoutes);

  // Discount management routes
  app.use('/api', discountsRoutes);

  // BOM management routes
  app.use('/api/boms', bomsRoutes);
  
  // Robust BOM management routes (P2 Enhanced)
  app.use('/api/robust-bom', robustBomRoutes);
  
  // P2 BOM management routes (CRUD)
  app.use('/api/p2-boms', p2BomsRoutes);

  // Communications management routes
  app.use('/api/communications', communicationsRoutes);

  // Nonconformance tracking routes
  app.use('/api/nonconformance', nonconformanceRoutes);

  // Payment processing routes
  app.use('/api/payments', paymentsRoutes);
  app.use('/api/accept-blue', acceptBluePaymentsRoutes);
  app.use('/api/unified-payments', unifiedPaymentsRoutes);

  // Algorithmic scheduler routes
  app.use('/api/scheduler', algorithmicSchedulerRoutes);
  
  // Production queue management routes
  app.use('/api/production-queue', productionQueueRoutes);
  
  // Layup schedule management routes
  app.use('/api/layup-schedule', layupScheduleRoutes);
  
  // Gateway reports routes - temporarily removed
  // app.use('/api/gateway-reports', gatewayReportsRoutes);
  
  // Customer satisfaction survey routes
  app.use('/api/customer-satisfaction', customerSatisfactionRoutes);

  // PO Products routes
  app.use('/api/po-products', poProductsRoutes);

  // Refund management routes
  app.use('/api/refund-requests', refundRoutes);

  // Vendor management routes
  app.use('/api/vendors', vendorRoutes);
  

<<<<<<< HEAD
  // Commented out missing routes
=======
  // Cutting table management routes (commented out - files don't exist)
>>>>>>> f649e766
  // app.use('/api', cuttingTableRoutes);
  // app.use('/api', materialInventoryRoutes);
  // app.use('/api', defrostScheduleRoutes);
  
  // MRP and advanced inventory management routes (legacy)
  app.use('/api/mrp', mrpRoutes);

  // Enhanced system routes (completely separate from legacy)
  app.use('/api/enhanced', enhancedRoutes);
  

  // UPS Test endpoint
  app.post('/api/test-ups-auth', async (req, res) => {
    try {
      console.log('🚚 Testing UPS authentication...');
      const token = await getAccessToken();
      console.log('✅ UPS authentication successful');
      res.json({ 
        success: true, 
        message: 'UPS authentication successful',
        tokenLength: token.length 
      });
    } catch (error: any) {
      console.error('❌ UPS authentication failed:', error.message);
      res.status(500).json({ 
        success: false, 
        error: error.message 
      });
    }
  });
  
  // Direct algorithmic schedule endpoint for frontend auto-schedule button
  app.post('/api/algorithmic-schedule', async (req, res) => {
    console.log('🏭 LAYUP SCHEDULER FLOW: Algorithmic schedule called for comprehensive flow');
    try {
      const { maxOrdersPerDay = 50, scheduleDays = 60, workDays = [1, 2, 3, 4] } = req.body;
      
      // Use the comprehensive algorithmic scheduler for layup flow
      const fetch = (await import('node-fetch')).default;
      const response = await fetch('http://localhost:5000/api/scheduler/generate-algorithmic-schedule', {
        method: 'POST',
        headers: {
          'Content-Type': 'application/json'
        },
        body: JSON.stringify({
          maxOrdersPerDay,
          scheduleDays, 
          workDays, // Ensure Monday-Thursday scheduling [1,2,3,4]
          priorityWeighting: 'urgent' // Due date priority system
        })
      });
      
      const result: any = await response.json();
      console.log(`🏭 LAYUP SCHEDULER FLOW: Generated ${result.allocations?.length || 0} schedule allocations`);
      res.json(result);
    } catch (error) {
      console.error('❌ LAYUP SCHEDULER FLOW: Algorithmic schedule error:', error);
      res.status(500).json({ 
        success: false, 
        error: error instanceof Error ? error.message : 'Unknown error' 
      });
    }
  });



  // Health check endpoint for deployment debugging
  app.get('/api/health', async (req, res) => {
    try {
      const { storage } = await import('../../storage');
      const { testDatabaseConnection } = await import('../../db');

      const dbConnected = await testDatabaseConnection();
      const status = {
        status: 'ok',
        timestamp: new Date().toISOString(),
        database: dbConnected ? 'connected' : 'disconnected',
        environment: process.env.NODE_ENV || 'development',
        server: 'running'
      };

      if (dbConnected) {
        // Test a simple query to verify storage works
        try {
          const stockModels = await storage.getAllStockModels();
          status.database = `connected (${stockModels.length} stock models)`;
        } catch (error) {
          status.database = 'connected but storage error';
        }
      }

      res.json(status);
    } catch (error) {
      res.status(500).json({ 
        status: 'error', 
        error: error instanceof Error ? error.message : 'Unknown error',
        timestamp: new Date().toISOString()
      });
    }
  });

  // P1 Layup Queue endpoint - provides unified production queue for layup scheduler
  app.get('/api/p1-layup-queue', async (req, res) => {
    try {
      const { storage } = await import('../../storage');
      const { inferStockModelFromFeatures } = await import('../utils/stockModelInference');
      
      // AUTOMATIC CLEANUP: Remove orphaned layup schedule entries 
      // (orders that have progressed beyond P1 Production Queue and Layup departments)
      console.log('🧹 CLEANUP: Removing orphaned layup schedule entries...');
      await cleanupOrphanedLayupScheduleEntries(storage);
      
      // AUTOMATIC CLEANUP: Move orders with no stock model or "None" to appropriate departments
      // Note: Full cleanup is now handled in productionQueue.ts endpoint
      console.log('🧹 CLEANUP: Basic cleanup for layup scheduler...');
      
      // Get all orders that haven't entered production yet (P1 Production Queue)
      // Include both finalized orders and active production orders
      // EXCLUDE orders with no stock model or stock model "None" - they should be handled elsewhere
      const allOrders = await storage.getAllOrders();
      const unscheduledOrders = allOrders.filter(order => {
        const currentDept = (order as any).currentDepartment;
        const stockModel = (order as any).stockModelId || (order as any).modelId;
        
        // Only include orders in P1 Production Queue
        if (currentDept !== 'P1 Production Queue') {
          return false;
        }
        
        // EXCLUDE orders with no stock model or invalid stock models - they need attention or should go to shipping
        if (!stockModel || stockModel === '' || stockModel.toLowerCase() === 'none' || stockModel.toLowerCase() === 'no_stock') {
          console.log(`⚠️ FILTERING OUT: Order ${(order as any).orderId} has no valid stock model (${stockModel}) - should be handled elsewhere`);
          return false;
        }
        
        // EXCLUDE orders without action_length - they need attention
        const features = (order as any).features || {};
        if (!features.action_length || features.action_length === '') {
          console.log(`⚠️ FILTERING OUT: Order ${(order as any).orderId} has no action_length selected - needs attention`);
          return false;
        }
        
        return true;
      });
      
      // Also get active orders from the orders table (for P1 PO production orders)
      const { pool } = await import('../../db');
      
      // Use direct SQL query to avoid schema conflicts
      const activeOrdersResult = await pool.query(`
        SELECT 
          id,
          order_id as "orderId",
          customer_id as "customer",
          product,
          date,
          due_date as "dueDate",
          current_department as "currentDepartment",
          status
        FROM orders 
        WHERE current_department = 'P1 Production Queue'
      `);
      
      const activeOrders = activeOrdersResult || [];
      
      // Convert active orders to the expected format and combine
      const formattedActiveOrders = activeOrders.map((order: any) => ({
        id: order.id,
        orderId: order.orderId,
        orderDate: order.date, // Use date field directly
        dueDate: order.dueDate,
        currentDepartment: (order as any).currentDepartment,
        customerId: order.customer,
        features: {},
        modelId: order.product,
        status: (order as any).status,
        poId: null,
        productionOrderId: null
      }));
      
      // Combine both sources  
      const combinedUnscheduledOrders = [...unscheduledOrders, ...formattedActiveOrders];
      
      // Fetch P1 PO orders from all_orders table (orders created from P1 PO week selection)
      console.log('🔍 Fetching P1 PO orders from all_orders table...');
      const p1POOrdersResult = await pool.query(`
        SELECT 
          order_id as "orderId",
          customer_id as "customerId",
          model_id as "stockModelId",
          due_date as "dueDate",
          current_department as "currentDepartment",
          status,
          features,
          created_at as "createdAt",
          'p1_purchase_order' as source
        FROM all_orders 
        WHERE order_id LIKE 'PO%'
          AND (current_department = 'P1 Production Queue' OR current_department = 'Layup/Plugging')
        ORDER BY due_date ASC
      `);

      // Format the P1 PO orders
      const p1POOrdersRows = Array.isArray(p1POOrdersResult) ? p1POOrdersResult : [];
      console.log(`🔍 Found ${p1POOrdersRows.length} P1 PO orders in all_orders table`);
      
      const p1POOrders = p1POOrdersRows.map((po: any) => ({
        id: po.orderId,
        orderId: po.orderId,
        orderDate: po.createdAt,
        dueDate: po.dueDate,
        currentDepartment: po.currentDepartment,
        customerId: po.customerId,
        features: po.features || {},
        modelId: po.stockModelId,
        stockModelId: po.stockModelId,
        product: po.stockModelId,
        status: po.status,
        source: po.source,  // This will be 'p1_purchase_order'
        priorityScore: po.priorityScore || 1500
      }));

      console.log(`🏭 Found ${p1POOrders.length} P1 PO orders from week selection`);

      // Combine both order types into unified production queue with enhanced stock model inference
      console.log(`📦 Processing ${combinedUnscheduledOrders.length} total main orders + ${p1POOrders.length} P1 PO orders for P1 layup queue`);
      
      const combinedQueue = [
        // Add the P1 PO orders first (highest priority)
        ...p1POOrders,
        ...combinedUnscheduledOrders.map(order => {
          // Determine correct source type based on order characteristics
          // Only treat as production_order if it has poId or productionOrderId
          // customerPO field is unreliable - often contains customer names instead of PO numbers
          const sourceType = (order as any).poId || (order as any).productionOrderId ? 'production_order' : 'main_orders';
          
          const { stockModelId, product } = inferStockModelFromFeatures({
            ...order,
            source: sourceType
          });
          
          // DEBUG: Log Mesa Universal orders specifically
          if (stockModelId === 'mesa_universal') {
            console.log(`🏔️ MESA ORDER: ${order.orderId} → ${stockModelId} (source: ${sourceType})`);
          }
          
          return {
            ...order,
            source: sourceType,
            priorityScore: calculatePriorityScore(order.dueDate),
            orderId: order.orderId,
            stockModelId,
            modelId: stockModelId, // Ensure modelId matches stockModelId for consistent material detection
            product,
            stockModelName: product
          };
        })
      ];
      
      // Count Mesa Universal orders in final result
      const mesaCount = combinedQueue.filter(order => (order as any).modelId === 'mesa_universal').length;
      console.log(`🏔️ FINAL MESA COUNT: ${mesaCount} Mesa Universal orders in P1 layup queue API response`);
      
      // Sort by priority score (lower = higher priority)
      combinedQueue.sort((a, b) => a.priorityScore - b.priorityScore);
      
      res.json(combinedQueue);
    } catch (error) {
      console.error('❌ P1 layup queue fetch error:', error);
      res.status(500).json({ error: "Failed to fetch P1 layup queue" });
    }
  });



  // Helper function to calculate priority score based on due date
  function calculatePriorityScore(dueDate: string | Date | null): number {
    if (!dueDate) return 100; // No due date = lowest priority
    
    const due = new Date(dueDate);
    const now = new Date();
    const daysUntilDue = Math.ceil((due.getTime() - now.getTime()) / (1000 * 60 * 60 * 24));
    
    if (daysUntilDue < 0) return 1; // Overdue = highest priority
    if (daysUntilDue <= 7) return 10; // Due within week
    if (daysUntilDue <= 30) return 30; // Due within month
    return 50; // Further out
  }

  // Helper function to automatically handle orders that need attention or movement
  async function autoMoveInvalidStockModelOrders(storage: any) {
    try {
      const allOrders = await storage.getAllOrders();
      
      // Split orders into two categories: those to move to Shipping QC vs those needing attention
      const ordersToMoveToShipping = [];
      const ordersNeedingAttention = [];
      
      for (const order of allOrders) {
        const currentDept = order.currentDepartment;
        const stockModel = order.stockModelId || order.modelId;
        const features = order.features || {};
        
        // Only check orders in P1 Production Queue
        if (currentDept !== 'P1 Production Queue') {
          continue;
        }
        
        // Orders with "no_stock" or "None" go directly to Shipping QC
        if (stockModel && (stockModel.toLowerCase() === 'no_stock' || stockModel.toLowerCase() === 'none')) {
          ordersToMoveToShipping.push(order);
        }
        // Orders with missing stock model or missing action_length need attention
        else if (!stockModel || stockModel === '' || !features.action_length || features.action_length === '') {
          ordersNeedingAttention.push(order);
        }
      }

      console.log(`🧹 Found ${ordersToMoveToShipping.length} orders to move to Shipping QC and ${ordersNeedingAttention.length} orders needing attention`);
      
      // Move orders with "no_stock"/"None" to Shipping QC
      for (const order of ordersToMoveToShipping) {
        const stockModel = order.stockModelId || order.modelId || 'empty';
        console.log(`🚀 AUTO-MOVING: Order ${order.orderId} (stock model: "${stockModel}") from P1 Production Queue → Shipping QC`);
        
        try {
          await storage.updateFinalizedOrder(order.orderId, {
            currentDepartment: 'Shipping QC',
            updatedAt: new Date()
          });
          console.log(`✅ Successfully moved order ${order.orderId} to Shipping QC`);
        } catch (error) {
          console.error(`❌ Failed to move order ${order.orderId}:`, error);
        }
      }
      
      // Create kickbacks for orders needing attention
      for (const order of ordersNeedingAttention) {
        const stockModel = order.stockModelId || order.modelId || 'empty';
        const features = order.features || {};
        const missingItems = [];
        
        if (!stockModel || stockModel === '') {
          missingItems.push('stock model');
        }
        if (!features.action_length || features.action_length === '') {
          missingItems.push('action length');
        }
        
        const reasonText = `Order needs attention: Missing ${missingItems.join(' and ')}. Cannot proceed to production until resolved.`;
        
        console.log(`⚠️ CREATING KICKBACK: Order ${order.orderId} needs attention (missing: ${missingItems.join(', ')})`);
        
        try {
          // Check if a kickback already exists for this order
          const existingKickbacks = await storage.getKickbacksByOrderId(order.orderId);
          const hasOpenKickback = existingKickbacks.some((kb: any) => kb.status === 'OPEN' || kb.status === 'IN_PROGRESS');
          
          if (!hasOpenKickback) {
            const kickbackData = {
              orderId: order.orderId,
              kickbackDept: 'CNC', // Using CNC as default department for configuration issues
              reasonCode: 'DESIGN_ISSUE',
              reasonText: reasonText,
              kickbackDate: new Date(),
              reportedBy: 'SYSTEM_AUTO_CLEANUP',
              status: 'OPEN',
              priority: 'MEDIUM',
              impactedDepartments: ['P1 Production Queue'],
              rootCause: `Missing required configuration: ${missingItems.join(', ')}`,
              correctiveAction: null
            };
            
            await storage.createKickback(kickbackData);
            console.log(`✅ Created kickback for order ${order.orderId} - now in "Orders That Need Attention"`);
          } else {
            console.log(`ℹ️ Order ${order.orderId} already has an open kickback - skipping`);
          }
        } catch (error) {
          console.error(`❌ Failed to create kickback for order ${order.orderId}:`, error);
        }
      }
      
      if (ordersToMoveToShipping.length > 0 || ordersNeedingAttention.length > 0) {
        console.log(`🧹 AUTO-CLEANUP COMPLETE: Moved ${ordersToMoveToShipping.length} orders to Shipping QC, created kickbacks for ${ordersNeedingAttention.length} orders needing attention`);
      }
    } catch (error) {
      console.error('❌ Error in autoMoveInvalidStockModelOrders:', error);
    }
  }

  // Helper function to clean up orphaned layup schedule entries
  async function cleanupOrphanedLayupScheduleEntries(storage: any) {
    try {
      const { db } = await import('../../db');
      
      // Use raw SQL for reliable cleanup - remove entries where orders have progressed beyond P1/Layup
      const result = await db.execute(`
        DELETE FROM layup_schedule 
        WHERE order_id IN (
          SELECT ls.order_id 
          FROM layup_schedule ls 
          LEFT JOIN all_orders ao ON ls.order_id = ao.order_id 
          WHERE ao.current_department NOT IN ('P1 Production Queue', 'Layup')
        )
      `);
      
      const deletedCount = result.rowCount || 0;
      if (deletedCount > 0) {
        console.log(`✅ CLEANUP: Removed ${deletedCount} orphaned layup schedule entries`);
      } else {
        console.log('✅ CLEANUP: No orphaned layup schedule entries found');
      }
    } catch (error) {
      console.error('❌ CLEANUP ERROR:', error);
      // Don't throw - let the main API continue working even if cleanup fails
    }
  }

  // Layup Schedule API endpoints - with date filtering support
  app.get('/api/layup-schedule', async (req, res) => {
    try {
      const { storage } = await import('../../storage');
      const { weekStart, weekEnd } = req.query;
      
      // If date range provided, filter by dates
      if (weekStart && weekEnd) {
        console.log(`📅 Filtering layup schedule by date range: ${weekStart} to ${weekEnd}`);
        const scheduleData = await storage.getLayupScheduleByDateRange(weekStart as string, weekEnd as string);
        res.json(scheduleData);
      } else {
        // Default: return all schedule data
        const scheduleData = await storage.getAllLayupSchedule();
        res.json(scheduleData);
      }
    } catch (error) {
      console.error('❌ Layup schedule fetch error:', error);
      res.status(500).json({ error: "Failed to fetch layup schedule" });
    }
  });

  app.post('/api/layup-schedule', async (req, res) => {
    try {
      console.log('🔧 LAYUP SCHEDULE CREATE CALLED', req.body);
      const { storage } = await import('../../storage');
      
      // Convert scheduledDate string to Date object if needed
      const data = { ...req.body };
      if (data.scheduledDate && typeof data.scheduledDate === 'string') {
        data.scheduledDate = new Date(data.scheduledDate);
      }
      
      const result = await storage.createLayupSchedule(data);
      console.log('🔧 Created layup schedule entry:', result);
      res.json(result);
    } catch (error) {
      console.error('❌ Layup schedule create error:', error);
      res.status(500).json({ error: "Failed to create layup schedule entry" });
    }
  });

  app.delete('/api/layup-schedule/by-order/:orderId', async (req, res) => {
    try {
      console.log('🔧 LAYUP SCHEDULE DELETE BY ORDER CALLED', req.params.orderId);
      const { storage } = await import('../../storage');
      await storage.deleteLayupScheduleByOrder(req.params.orderId);
      res.json({ success: true });
    } catch (error) {
      console.error('❌ Layup schedule delete error:', error);
      res.status(500).json({ error: "Failed to delete layup schedule entries" });
    }
  });


  // Generate layup schedule from production queue
  app.post('/api/layup-schedule/generate', async (req, res) => {
    try {
      console.log('🔧 LAYUP SCHEDULE GENERATE CALLED');
      const { storage } = await import('../../storage');
      
      // Get orders from the same source as the frontend - P1 layup queue
      console.log('🔧 Fetching orders from P1 layup queue (same as frontend)...');
      const p1QueueResponse = await fetch('http://localhost:5000/api/p1-layup-queue');
      if (!p1QueueResponse.ok) {
        throw new Error(`Failed to fetch P1 layup queue: ${p1QueueResponse.statusText}`);
      }
      const p1Orders = await p1QueueResponse.json();
      console.log('🔧 Found orders from P1 layup queue for scheduling:', p1Orders.length);
      
      // Get mold and employee settings (using same API as LayupScheduler component)
      const molds = await storage.getAllMolds();
      const employeeSettingsResponse = await fetch('http://localhost:5000/api/layup-employee-settings');
      const layupEmployees = await employeeSettingsResponse.json();
      
      console.log('🔧 Found molds:', molds.length);
      console.log('🔧 Found layup employees:', layupEmployees.length);
      console.log('🔧 First few P1 orders from queue:', p1Orders.slice(0, 3).map((o: any) => ({ 
        orderId: o.orderId, 
        stockModelId: o.stockModelId || o.modelId,
        source: o.source,
        currentDepartment: o.currentDepartment
      })));
      
      // Get stock models for proper mapping
      const stockModels = await storage.getAllStockModels();
      
      // Transform P1 orders for scheduler utility (these already have proper stock model IDs)
      const orders = p1Orders.map((order: any) => {
        // P1 orders already have stockModelId or modelId
        let stockModelId = order.stockModelId || order.modelId;
        
        // If still no stock model, try to infer from product name
        if (!stockModelId || stockModelId === 'unknown') {
          const productName = order.product || order.modelId || '';
          if (productName.toLowerCase().includes('mesa')) {
            stockModelId = 'mesa_universal';
          } else {
            stockModelId = 'unknown';
          }
        }
        
        return {
          orderId: order.orderId,
          product: order.product || order.modelId || 'Unknown Product',
          customer: order.customer || 'Unknown Customer',
          stockModelId: stockModelId,
          dueDate: order.dueDate,
          orderDate: order.orderDate,
          priorityScore: order.priorityScore || (order.source === 'p1_purchase_order' ? 20 : 50), // P1 PO orders get higher priority
          quantity: 1,
          features: order.features || {},
          source: order.source || 'main_orders'
        };
      });
      
      console.log('🔧 Transformed P1 orders with stock models:', orders.slice(0, 3).map(o => ({ 
        orderId: o.orderId, 
        product: o.product, 
        stockModelId: o.stockModelId,
        source: o.source
      })));
      
      const employeeSettings = layupEmployees.map((emp: any) => ({
        employeeId: emp.employeeId,
        name: emp.name || `Employee ${emp.employeeId}`,
        rate: emp.rate || 1.5, // orders per hour
        hours: emp.hours || 8   // working hours per day
      }));
      
      console.log('🔧 Employee settings for scheduling:', employeeSettings);
      
      // Import and use the proper scheduling algorithm that respects employee production rates
      const { generateLayupSchedule } = await import('../../../client/src/utils/schedulerUtils');
      
      console.log('🔧 Using advanced scheduling algorithm with employee production rates...');
      
      // Clear existing schedule
      await storage.clearLayupSchedule();
      
      // Prepare mold settings with proper interface matching MoldSettings
      const moldSettings = molds.map(mold => ({
        moldId: mold.moldId,
        modelName: mold.modelName || mold.moldId, // Use moldId as fallback for modelName
        enabled: true,
        multiplier: 1, // Default capacity multiplier: 1 order per mold per day
        instanceNumber: 1, // Default instance
        stockModels: mold.stockModels || [] // Include stock model compatibility
      }));
      
      console.log('🔧 Mold settings for scheduling:', moldSettings.slice(0, 3));
      
      // Use the sophisticated scheduling algorithm that respects employee production rates
      const scheduleResults = generateLayupSchedule(orders, moldSettings, employeeSettings);
      
      console.log('🔧 Advanced scheduler generated', scheduleResults.length, 'schedule entries');
      console.log('🔧 First few schedule results:', scheduleResults.slice(0, 3).map(r => ({
        orderId: r.orderId,
        date: r.scheduledDate.toDateString(),
        moldId: r.moldId,
        employeeCount: r.employeeAssignments.length
      })));
      
      const createdEntries = [];
      
      // Convert schedule results to database entries
      for (const result of scheduleResults) {
        const scheduleEntry = {
          orderId: result.orderId,
          scheduledDate: result.scheduledDate,
          moldId: result.moldId,
          employeeAssignments: result.employeeAssignments,
          isOverride: false
        };
        
        const created = await storage.createLayupSchedule(scheduleEntry);
        createdEntries.push(created);
      }
      
      console.log('🔧 Created layup schedule entries:', createdEntries.length);
      res.json({
        success: true,
        entriesGenerated: createdEntries.length,
        schedule: createdEntries
      });
      
    } catch (error) {
      console.error('❌ Error generating layup schedule:', error);
      res.status(500).json({ error: 'Failed to generate layup schedule' });
    }
  });

  // P2 Customer bypass route to avoid monolithic conflicts
  app.get('/api/p2-customers-bypass', async (req, res) => {
    try {
      console.log('🔧 DIRECT P2 CUSTOMERS BYPASS ROUTE CALLED');
      const { storage } = await import('../../storage');
      const p2Customers = await storage.getAllP2Customers();
      console.log('🔧 Found P2 customers:', p2Customers.length);
      res.json(p2Customers);
    } catch (error) {
      console.error('Get P2 customers error:', error);
      res.status(500).json({ error: "Failed to fetch P2 customers" });
    }
  });

  // P2 Purchase Orders bypass route to avoid monolithic conflicts
  app.get('/api/p2-purchase-orders-bypass', async (req, res) => {
    try {
      console.log('🔧 DIRECT P2 PURCHASE ORDERS BYPASS ROUTE CALLED');
      const { storage } = await import('../../storage');
      const pos = await storage.getAllP2PurchaseOrders();
      console.log('🔧 Found P2 purchase orders:', pos.length);
      res.json(pos);
    } catch (error) {
      console.error('🔧 P2 purchase orders bypass error:', error);
      res.status(500).json({ error: "Failed to fetch P2 purchase orders via bypass route" });
    }
  });

  // Push orders to Layup/Plugging department
  app.post('/api/push-to-layup-plugging', async (req, res) => {
    try {
      console.log('🔧 PUSH TO LAYUP/PLUGGING CALLED', req.body);
      const { orderIds } = req.body;
      
      if (!orderIds || !Array.isArray(orderIds)) {
        return res.status(400).json({ error: 'orderIds array is required' });
      }
      
      const { storage } = await import('../../storage');
      
      // Update orders to move them to Layup/Plugging department
      const updatePromises = orderIds.map(async (orderId: string) => {
        try {
          // Try to update regular orders first
          const order = await storage.getOrderById(orderId);
          if (order) {
            // Simple success return since updateOrderDepartment doesn't exist yet
            console.log(`Order ${orderId} would be moved to Layup/Plugging`);
            return { orderId, status: 'moved to Layup/Plugging' };
          }
          
          // If not found in regular orders, try production orders
          const productionOrder = await storage.getProductionOrder(parseInt(orderId));
          if (productionOrder) {
            // Update without status field since it's not in the type
            return await storage.updateProductionOrder(parseInt(orderId), {
              notes: 'Moved to Layup/Plugging department'
            });
          }
          
          throw new Error(`Order ${orderId} not found`);
        } catch (error) {
          console.error(`Failed to update order ${orderId}:`, error);
          return null;
        }
      });
      
      const results = await Promise.all(updatePromises);
      const updatedOrders = results.filter((result: any) => result !== null);
      
      console.log('🔧 Updated orders to Layup/Plugging:', updatedOrders.length);
      res.json({
        success: true,
        updatedOrders: updatedOrders,
        totalProcessed: orderIds.length
      });
      
    } catch (error) {
      console.error('❌ Push to layup/plugging error:', error);
      res.status(500).json({ error: "Failed to push orders to layup/plugging department" });
    }
  });

  // Python scheduler integration endpoint
  app.post('/api/python-scheduler', async (req, res) => {
    try {
      console.log('🐍 PYTHON SCHEDULER CALLED');
      const { orders, molds, employees } = req.body;
      
      // Simple JavaScript-based scheduler that mimics Python logic
      // This is a placeholder implementation that can be enhanced
      const schedule: any[] = [];
      const workDays: Date[] = [];
      
      // Generate next 30 work days (Monday-Thursday only)
      const today = new Date();
      let currentDate = new Date(today);
      
      while (workDays.length < 30) {
        const dayOfWeek = currentDate.getDay();
        if (dayOfWeek >= 1 && dayOfWeek <= 4) { // Monday through Thursday
          workDays.push(new Date(currentDate));
        }
        currentDate.setDate(currentDate.getDate() + 1);
      }
      
      // Simple round-robin assignment
      const availableMolds = molds.filter((m: any) => m.enabled);
      const defaultMold = availableMolds.length > 0 ? availableMolds[0] : { moldId: 'DEFAULT-1' };
      
      orders.slice(0, Math.min(orders.length, 100)).forEach((order: any, index: number) => {
        const workDayIndex = index % workDays.length;
        const moldIndex = index % Math.max(availableMolds.length, 1);
        
        schedule.push({
          order_id: order.orderId,
          mold_id: availableMolds[moldIndex]?.moldId || defaultMold.moldId,
          scheduled_date: workDays[workDayIndex].toISOString().split('T')[0],
          priority_score: (order as any).priorityScore || 50
        });
      });
      
      console.log('🐍 Generated schedule entries:', schedule.length);
      res.json({
        success: true,
        schedule: schedule,
        message: 'JavaScript-based scheduler completed (Python integration can be added later)'
      });
      
    } catch (error) {
      console.error('❌ Python scheduler error:', error);
      res.status(500).json({ error: "Failed to run scheduler" });
    }
  });

  app.post('/api/p2-purchase-orders-bypass', async (req, res) => {
    try {
      console.log('🔧 P2 PURCHASE ORDER CREATE BYPASS ROUTE CALLED');
      const { storage } = await import('../../storage');
      const poData = req.body;
      const po = await storage.createP2PurchaseOrder(poData);
      console.log('🔧 Created P2 purchase order:', po.id);
      res.status(201).json(po);
    } catch (error) {
      console.error('🔧 P2 purchase order create bypass error:', error);
      res.status(500).json({ error: "Failed to create P2 purchase order via bypass route" });
    }
  });

  app.put('/api/p2-purchase-orders-bypass/:id', async (req, res) => {
    try {
      console.log('🔧 P2 PURCHASE ORDER UPDATE BYPASS ROUTE CALLED');
      const { storage } = await import('../../storage');
      const { id } = req.params;
      const poData = req.body;
      const po = await storage.updateP2PurchaseOrder(parseInt(id), poData);
      console.log('🔧 Updated P2 purchase order:', po.id);
      res.json(po);
    } catch (error) {
      console.error('🔧 P2 purchase order update bypass error:', error);
      res.status(500).json({ error: "Failed to update P2 purchase order via bypass route" });
    }
  });

  app.delete('/api/p2-purchase-orders-bypass/:id', async (req, res) => {
    try {
      console.log('🔧 P2 PURCHASE ORDER DELETE BYPASS ROUTE CALLED');
      const { storage } = await import('../../storage');
      const { id } = req.params;
      await storage.deleteP2PurchaseOrder(parseInt(id));
      console.log('🔧 Deleted P2 purchase order:', id);
      res.json({ success: true });
    } catch (error) {
      console.error('🔧 P2 purchase order delete bypass error:', error);
      res.status(500).json({ error: "Failed to delete P2 purchase order via bypass route" });
    }
  });

  // Stock Models routes - bypass to old monolithic routes temporarily
  app.get('/api/stock-models', async (req, res) => {
    try {
      console.log("🔍 Stock models API called");
      const { storage } = await import('../../storage');
      const stockModels = await storage.getAllStockModels();
      console.log("🔍 Retrieved stock models from storage:", stockModels.length, "models");
      if (stockModels.length > 0) {
        console.log("🔍 First stock model from storage:", stockModels[0]);
        console.log("🔍 First stock model keys:", Object.keys(stockModels[0]));
      }

      // Transform data to ensure proper format for frontend
      const transformedModels = stockModels.map(model => ({
        id: model.id,
        name: model.name,
        displayName: model.displayName || (model as any).display_name || model.name,
        price: model.price,
        description: model.description,
        isActive: model.isActive,
        sortOrder: model.sortOrder,
        createdAt: model.createdAt,
        updatedAt: model.updatedAt
      }));

      console.log("🔍 Transformed models count:", transformedModels.length);
      if (transformedModels.length > 0) {
        console.log("🔍 First transformed model:", transformedModels[0]);
      }

      res.json(transformedModels);
    } catch (error) {
      console.error("🚨 Error retrieving stock models:", error);
      res.status(500).json({ error: "Failed to retrieve stock models" });
    }
  });

  app.post('/api/stock-models', async (req, res) => {
    try {
      console.log('🔧 STOCK MODEL CREATE ROUTE CALLED');
      console.log('🔧 Request body:', req.body);
      const { storage } = await import('../../storage');
      const stockModel = await storage.createStockModel(req.body);
      console.log('🔧 Created stock model:', stockModel.id);
      res.status(201).json(stockModel);
    } catch (error) {
      console.error('🔧 Stock model create error:', error);
      res.status(500).json({ error: "Failed to create stock model" });
    }
  });

  app.put('/api/stock-models/:id', async (req, res) => {
    try {
      console.log('🔧 STOCK MODEL UPDATE ROUTE CALLED');
      console.log('🔧 Stock model ID:', req.params.id);
      console.log('🔧 Request body:', req.body);
      const { storage } = await import('../../storage');
      const { id } = req.params;
      const stockModel = await storage.updateStockModel(id, req.body);
      console.log('🔧 Updated stock model:', stockModel.id);
      res.json(stockModel);
    } catch (error) {
      console.error('🔧 Stock model update error:', error);
      res.status(500).json({ error: "Failed to update stock model" });
    }
  });

  app.delete('/api/stock-models/:id', async (req, res) => {
    try {
      console.log('🔧 STOCK MODEL DELETE ROUTE CALLED');
      const { storage } = await import('../../storage');
      const { id } = req.params;
      await storage.deleteStockModel(id);
      console.log('🔧 Deleted stock model:', id);
      res.json({ success: true });
    } catch (error) {
      console.error('🔧 Stock model delete error:', error);
      res.status(500).json({ error: "Failed to delete stock model" });
    }
  });

  // Features routes - bypass to old monolithic routes temporarily
  app.get('/api/features', async (req, res) => {
    try {
      const { storage } = await import('../../storage');
      const features = await storage.getAllFeatures();
      res.json(features);
    } catch (error) {
      console.error('🎯 Features API Error:', error);
      res.status(500).json({ error: "Failed to retrieve features" });
    }
  });

  app.post('/api/features', async (req, res) => {
    try {
      console.log('🔧 FEATURE CREATE ROUTE CALLED');
      console.log('🔧 Request body:', req.body);
      const { storage } = await import('../../storage');
      const feature = await storage.createFeature(req.body);
      console.log('🔧 Created feature:', feature.id);
      res.status(201).json(feature);
    } catch (error) {
      console.error('🔧 Feature create error:', error);
      res.status(500).json({ error: "Failed to create feature" });
    }
  });

  app.put('/api/features/:id', async (req, res) => {
    try {
      console.log('🔧 FEATURE UPDATE ROUTE CALLED');
      console.log('🔧 Feature ID:', req.params.id);
      console.log('🔧 Request body:', req.body);
      const { storage } = await import('../../storage');
      const { id } = req.params;
      const feature = await storage.updateFeature(id, req.body);
      console.log('🔧 Updated feature:', feature.id);
      res.json(feature);
    } catch (error) {
      console.error('🔧 Feature update error:', error);
      res.status(500).json({ error: "Failed to update feature" });
    }
  });

  app.delete('/api/features/:id', async (req, res) => {
    try {
      console.log('🔧 FEATURE DELETE ROUTE CALLED');
      const { storage } = await import('../../storage');
      const { id } = req.params;
      await storage.deleteFeature(id);
      console.log('🔧 Deleted feature:', id);
      res.json({ success: true });
    } catch (error) {
      console.error('🔧 Feature delete error:', error);
      res.status(500).json({ error: "Failed to delete feature" });
    }
  });

  app.get('/api/feature-categories', async (req, res) => {
    try {
      const { storage } = await import('../../storage');
      const categories = await storage.getAllFeatureCategories();
      res.json(categories);
    } catch (error) {
      console.error("Get feature categories error:", error);
      res.status(500).json({ error: "Failed to get feature categories" });
    }
  });

  app.get('/api/feature-sub-categories', async (req, res) => {
    try {
      const { storage } = await import('../../storage');
      const subCategories = await storage.getAllFeatureSubCategories();
      res.json(subCategories);
    } catch (error) {
      console.error("Get feature sub-categories error:", error);
      res.status(500).json({ error: "Failed to get feature sub-categories" });
    }
  });

  // NEW: Direct employee layup settings route for LayupScheduler
  app.get('/api/employee-layup-data', async (req, res) => {
    try {
      console.log('🚀 NEW ROUTE CALLED: /api/employee-layup-data');
      const { storage } = await import('../../storage');
      const settings = await storage.getAllEmployeeLayupSettings();
      console.log('🚀 Employee data retrieved:', settings.length, 'employees');
      res.setHeader('Content-Type', 'application/json');
      res.json(settings);
    } catch (error) {
      console.error('🚀 Employee data fetch error:', error);
      res.status(500).json({ error: "Failed to fetch employee data" });
    }
  });

  // Temporary bypass route for employee layup settings (different path to avoid conflicts)
  app.get('/api/layup-employee-settings', async (req, res) => {
    try {
      console.log('🔧 BYPASS ROUTE CALLED: /api/layup-employee-settings');
      console.log('🔧 Request method:', req.method);
      console.log('🔧 Request path:', req.path);

      const { storage } = await import('../../storage');
      const settings = await storage.getAllEmployeeLayupSettings();
      console.log('🔧 Found employees from database:', settings);
      console.log('🔧 Employee count:', settings.length);
      console.log('🔧 Returning JSON response...');

      // Set explicit headers to ensure JSON response
      res.setHeader('Content-Type', 'application/json');
      res.json(settings);
      console.log('🔧 JSON response sent successfully');
    } catch (error) {
      console.error('🔧 Employee layup settings fetch error:', error);
      res.status(500).json({ error: "Failed to fetch employee layup settings" });
    }
  });

  // Update employee layup settings
  app.put('/api/layup-employee-settings/:id', async (req, res) => {
    try {
      console.log('🔧 EMPLOYEE UPDATE ROUTE CALLED:', req.params.id);
      console.log('🔧 Request body:', req.body);

      const { storage } = await import('../../storage');
      const { id } = req.params;
      const { rate, moldsPerHour, dailyCapacity, hours } = req.body;

      // First, get the employee to find their employeeId string
      const employees = await storage.getAllEmployeeLayupSettings();
      const employee = employees.find(emp => emp.id === parseInt(id));
      
      if (!employee) {
        console.error(`❌ Employee with ID ${id} not found`);
        return res.status(404).json({ error: "Employee not found" });
      }

      const employeeIdString = employee.employeeId || employee.name || `employee-${id}`;
      console.log(`🔍 Using employeeId string: "${employeeIdString}" for database ID: ${id}`);

      // Update employee settings - use moldsPerHour as rate and calculate dailyCapacity
      const updateData = {
        rate: parseFloat(moldsPerHour || rate) || 1.25, // Store moldsPerHour as rate
        hours: parseFloat(hours) || 8,
        department: 'Layup',
        isActive: true
      };

      const updatedEmployee = await storage.updateEmployeeLayupSettings(employeeIdString, updateData);

      console.log('🔧 Updated employee:', updatedEmployee);
      res.json(updatedEmployee);
    } catch (error) {
      console.error('🔧 Employee update error:', error);
      res.status(500).json({ error: "Failed to update employee settings" });
    }
  });

  // Address routes - bypass to old monolithic routes temporarily
  app.get('/api/addresses/all', async (req, res) => {
    try {
      const { storage } = await import('../../storage');
      const addresses = await storage.getAllAddresses();
      res.json(addresses);
    } catch (error) {
      console.error("Get all addresses error:", error);
      res.status(500).json({ error: "Failed to fetch addresses" });
    }
  });

  app.post('/api/addresses', async (req, res) => {
    try {
      console.log('🔧 ADDRESS CREATE ROUTE CALLED');
      console.log('🔧 Request body:', req.body);
      const { storage } = await import('../../storage');
      const addressData = req.body;
      const address = await storage.createCustomerAddress(addressData);
      console.log('🔧 Created address:', address.id);
      res.status(201).json(address);
    } catch (error) {
      console.error('🔧 Address create error:', error);
      res.status(500).json({ error: "Failed to create address" });
    }
  });

  app.put('/api/addresses/:id', async (req, res) => {
    try {
      console.log('🔧 ADDRESS UPDATE ROUTE CALLED');
      const { storage } = await import('../../storage');
      const { id } = req.params;
      const addressData = req.body;
      const address = await storage.updateCustomerAddress(parseInt(id), addressData);
      console.log('🔧 Updated address:', address.id);
      res.json(address);
    } catch (error) {
      console.error('🔧 Address update error:', error);
      res.status(500).json({ error: "Failed to update address" });
    }
  });

  app.delete('/api/addresses/:id', async (req, res) => {
    try {
      console.log('🔧 ADDRESS DELETE ROUTE CALLED');
      const { storage } = await import('../../storage');
      const { id } = req.params;
      await storage.deleteCustomerAddress(parseInt(id));
      console.log('🔧 Deleted address:', id);
      res.json({ success: true });
    } catch (error) {
      console.error('🔧 Address delete error:', error);
      res.status(500).json({ error: "Failed to get all addresses" });
    }
  });

  app.get('/api/addresses', async (req, res) => {
    try {
      const { customerId } = req.query;
      if (!customerId) {
        return res.status(400).json({ error: "Customer ID is required" });
      }
      const { storage } = await import('../../storage');
      const addresses = await storage.getCustomerAddresses(customerId as string);
      res.json(addresses);
    } catch (error) {
      console.error("Get customer addresses error:", error);
      res.status(500).json({ error: "Failed to get customer addresses" });
    }
  });

  // P1 Production Queue endpoint - combines regular orders and P1 production orders
  app.get('/api/p1-production-queue', async (req, res) => {
    try {
      console.log('🏭 Starting P1 production queue processing...');
      const { storage } = await import('../../storage');

      // Get only finalized orders from draft table that are ready for production
      const allOrders = await storage.getAllOrderDrafts();
      const layupOrders = allOrders.filter(order => 
        (order as any).status === 'FINALIZED' && 
        ((order as any).currentDepartment === 'Layup' || !(order as any).currentDepartment)
      );

      // Add debug logging for features
      console.log('Sample P1 production queue order features:', {
        orderId: layupOrders[0]?.orderId,
        features: layupOrders[0]?.features,
        modelId: layupOrders[0]?.modelId
      });

      // Get P1 Production Orders (generated from purchase orders)
      const productionOrders = await storage.getAllProductionOrders();
      const pendingProductionOrders = productionOrders.filter(po => po.productionStatus === 'PENDING');

      const p1LayupOrders = pendingProductionOrders.map(po => {
        // Calculate priority score based on due date urgency
        const dueDate = new Date(po.dueDate || po.orderDate);
        const today = new Date();
        const daysUntilDue = Math.ceil((dueDate.getTime() - today.getTime()) / (1000 * 60 * 60 * 24));
        const priorityScore = Math.max(20, Math.min(35, 20 + Math.floor(daysUntilDue / 30))); // 20-35 range

        return {
          id: `p1-prod-${po.id}`,
          orderId: po.orderId,
          orderDate: po.orderDate,
          customer: po.customerName,
          product: po.itemName,
          quantity: 1, // Each production order is for 1 unit
          status: po.productionStatus,
          department: (po as any).currentDepartment || 'P1 Production Queue',
          currentDepartment: (po as any).currentDepartment || 'P1 Production Queue',
          priorityScore: priorityScore,
          dueDate: po.dueDate,
          source: 'production_order' as const, // Mark as production order for purple styling
          poId: po.poId,
          poItemId: po.poItemId,
          productionOrderId: po.id,
          stockModelId: po.itemId, // Use item ID as stock model for mold matching
          specifications: po.specifications,
          createdAt: po.createdAt,
          updatedAt: po.updatedAt
        };
      });

      // Convert regular orders to unified format
      const regularLayupOrders = layupOrders.map(order => ({
        id: order.id?.toString() || order.orderId,
        orderId: order.orderId,
        orderDate: order.orderDate,
        customer: order.customerId || 'Unknown',
        product: (order as any).modelId || 'Unknown',
        quantity: 1,
        status: (order as any).status,
        department: 'Layup',
        currentDepartment: 'Layup',
        priorityScore: 50, // Regular orders have lower priority
        dueDate: order.dueDate,
        source: 'main_orders' as const,
        stockModelId: (order as any).modelId,
        modelId: (order as any).modelId,
        features: (order as any).features,
        createdAt: order.orderDate,
        updatedAt: order.updatedAt || order.orderDate
      }));

      // Combine P1 order types only
      const combinedOrders = [
        ...regularLayupOrders,
        ...p1LayupOrders
      ].sort((a, b) => ((a as any).priorityScore || 50) - ((b as any).priorityScore || 50));

      console.log(`🏭 P1 production queue orders count: ${combinedOrders.length}`);
      console.log(`🏭 Regular orders: ${regularLayupOrders.length}, P1 PO orders: ${p1LayupOrders.length}`);

      res.json(combinedOrders);
    } catch (error) {
      console.error("P1 production queue error:", error);
      res.status(500).json({ error: "Failed to fetch P1 production queue" });
    }
  });

  // P2 Production Queue endpoint - handles P2 production orders only
  app.get('/api/p2-production-queue', async (req, res) => {
    try {
      console.log('🏭 Starting P2 production queue processing...');
      const { storage } = await import('../../storage');

      // Get production orders from P2 system
      const productionOrders = await storage.getAllP2ProductionOrders();
      const pendingProductionOrders = productionOrders.filter(po => po.status === 'PENDING');

      const p2LayupOrders = pendingProductionOrders.map(po => {
        // Calculate priority score for production orders (higher priority)
        const dueDate = new Date(po.dueDate || po.createdAt || new Date());
        const today = new Date();
        const daysUntilDue = Math.ceil((dueDate.getTime() - today.getTime()) / (1000 * 60 * 60 * 24));
        const priorityScore = Math.max(20, Math.min(35, 20 + Math.floor(daysUntilDue / 2))); // 20-35 range, higher priority

        return {
          id: `prod-${po.id}`,
          orderId: po.orderId,
          orderDate: po.createdAt || new Date().toISOString(),
          customer: 'Production Order',
          product: po.partName || po.orderId,
          quantity: po.quantity,
          status: po.status,
          department: po.department,
          currentDepartment: po.department,
          priorityScore: priorityScore,
          dueDate: po.dueDate,
          source: 'production_order' as const,
          productionOrderId: po.id,
          stockModelId: po.orderId, // Use order ID as stock model for mold matching
          specifications: { department: po.department },
          createdAt: po.createdAt || new Date().toISOString(),
          updatedAt: po.updatedAt || po.createdAt || new Date().toISOString()
        };
      });

      console.log(`🏭 P2 production queue orders count: ${p2LayupOrders.length}`);
      console.log(`🏭 Production orders in P2 result: ${p2LayupOrders.length}`);

      res.json(p2LayupOrders);
    } catch (error) {
      console.error("P2 production queue error:", error);
      res.status(500).json({ error: "Failed to fetch P2 production queue" });
    }
  });

  // P1 Integration endpoints for production queue database system
  app.post('/api/production-queue/sync-p1-orders', async (req, res) => {
    try {
      console.log('🏭 P1 Production Queue Sync API called');
      const { storage } = await import('../../storage');
      const result = await storage.syncP1OrdersToProductionQueue();
      console.log('🏭 P1 sync result:', result);
      res.json(result);
    } catch (error) {
      console.error('🏭 P1 sync error:', error);
      res.status(500).json({ error: "Failed to sync P1 orders to production queue" });
    }
  });

  // Push orders to Layup/Plugging Department Manager workflow
  app.post('/api/push-to-layup-plugging', async (req, res) => {
    try {
      console.log('🏭 PRODUCTION FLOW: Push to Layup/Plugging API called');
      const { orderIds } = req.body;
      
      if (!orderIds || !Array.isArray(orderIds) || orderIds.length === 0) {
        return res.status(400).json({ 
          error: "orderIds array is required", 
          success: false 
        });
      }

      console.log(`🏭 PRODUCTION FLOW: Processing ${orderIds.length} orders for department push`);
      const { storage } = await import('../../storage');
      
      // Update orders to move them to Layup department with IN_PROGRESS status
      const updatedOrders = [];
      
      for (const orderId of orderIds) {
        try {
          // Update order status and department for both regular orders and production orders
          const updateResult = await storage.updateOrderDepartment(orderId, 'Layup', 'IN_PROGRESS');
          
          if (updateResult.success) {
            updatedOrders.push(orderId);
            console.log(`✅ PRODUCTION FLOW: Order ${orderId} moved to Layup department`);
          } else {
            console.warn(`⚠️ PRODUCTION FLOW: Failed to update order ${orderId}: ${updateResult.message}`);
          }
        } catch (orderError) {
          console.error(`❌ PRODUCTION FLOW: Error updating order ${orderId}:`, orderError);
        }
      }

      const result = {
        success: true,
        message: `Successfully moved ${updatedOrders.length} of ${orderIds.length} orders to Layup/Plugging department`,
        updatedOrders,
        totalRequested: orderIds.length,
        totalUpdated: updatedOrders.length
      };

      console.log('🏭 PRODUCTION FLOW: Department push result:', result);
      res.json(result);
      
    } catch (error) {
      console.error('❌ PRODUCTION FLOW: Push to Layup/Plugging error:', error);
      res.status(500).json({ 
        error: "Failed to push orders to Layup/Plugging department",
        success: false 
      });
    }
  });

  // Move single order to different department (for layup scheduler action buttons)
  app.post('/api/move-order-department', async (req, res) => {
    try {
      console.log('🏭 SINGLE ORDER MOVE: Move order department API called');
      const { orderId, department, status } = req.body;
      
      if (!orderId || !department || !status) {
        return res.status(400).json({ 
          error: "orderId, department, and status are required", 
          success: false 
        });
      }

      console.log(`🏭 SINGLE ORDER MOVE: Moving order ${orderId} to ${department} with status ${status}`);
      const { storage } = await import('../../storage');
      
      // Update order status and department
      const updateResult = await storage.updateOrderDepartment(orderId, department, status);
      
      if (updateResult.success) {
        console.log(`✅ SINGLE ORDER MOVE: Order ${orderId} moved to ${department} department`);
        
        // If moving back to Production Queue, also remove from layup schedule
        if (department === 'P1 Production Queue') {
          try {
            await storage.deleteLayupScheduleByOrder(orderId);
            console.log(`🗑️ SINGLE ORDER MOVE: Removed ${orderId} from layup schedule`);
          } catch (scheduleError) {
            console.warn(`⚠️ SINGLE ORDER MOVE: Could not remove ${orderId} from schedule:`, scheduleError);
            // Don't fail the whole operation if schedule cleanup fails
          }
        }
        
        const result = {
          success: true,
          message: `Successfully moved order ${orderId} to ${department} department`,
          orderId,
          department,
          status
        };

        res.json(result);
      } else {
        console.warn(`⚠️ SINGLE ORDER MOVE: Failed to update order ${orderId}: ${updateResult.message}`);
        res.status(400).json({
          error: updateResult.message,
          success: false,
          orderId
        });
      }
      
    } catch (error) {
      console.error('❌ SINGLE ORDER MOVE: Move order department error:', error);
      res.status(500).json({ 
        error: "Failed to move order to new department",
        success: false 
      });
    }
  });

  app.get('/api/production-queue/unified', async (req, res) => {
    try {
      console.log('🏭 Unified Production Queue API called');
      const { storage } = await import('../../storage');
      const unifiedQueue = await storage.getUnifiedProductionQueue();
      console.log('🏭 Unified queue count:', unifiedQueue.length);
      res.json(unifiedQueue);
    } catch (error) {
      console.error('🏭 Unified queue error:', error);
      res.status(500).json({ error: "Failed to fetch unified production queue" });
    }
  });

  // P2 Layup Schedule endpoints - separate schedule for P2 production orders
  app.get('/api/p2-layup-schedule', async (req, res) => {
    try {
      console.log('🔧 P2 LAYUP SCHEDULE API CALLED');
      const { storage } = await import('../../storage');

      const scheduleEntries = await storage.getAllLayupSchedule();
      console.log('🔧 Found P2 layup schedule entries:', scheduleEntries.length);

      res.json(scheduleEntries);
    } catch (error) {
      console.error("P2 layup schedule error:", error);
      res.status(500).json({ error: "Failed to fetch P2 layup schedule" });
    }
  });

  app.post('/api/p2-layup-schedule', async (req, res) => {
    try {
      console.log('🔧 P2 LAYUP SCHEDULE CREATE API CALLED');
      const { storage } = await import('../../storage');

      const scheduleData = req.body;
      const result = await storage.createLayupSchedule(scheduleData);

      console.log('🔧 P2 Schedule entry created:', result);
      res.json(result);
    } catch (error) {
      console.error("P2 layup schedule create error:", error);
      res.status(500).json({ error: "Failed to create P2 layup schedule entry" });
    }
  });

  app.delete('/api/p2-layup-schedule/by-order/:orderId', async (req, res) => {
    try {
      console.log('🔧 P2 LAYUP SCHEDULE DELETE API CALLED');
      const { storage } = await import('../../storage');

      const { orderId } = req.params;
      await storage.deleteLayupScheduleByOrder(orderId);

      console.log('🔧 P2 Schedule entries deleted for order:', orderId);
      res.json({ success: true });
    } catch (error) {
      console.error("P2 layup schedule delete error:", error);
      res.status(500).json({ error: "Failed to delete P2 layup schedule entries" });
    }
  });

  // Python scheduler integration endpoint
  app.post('/api/python-scheduler', async (req, res) => {
    try {
      console.log('🐍 Running Python scheduler with Mesa Universal constraints...');
      const { spawn } = require('child_process');
      const path = require('path');

      const { orders = [], molds = [], employees = [] } = req.body;

      if (orders.length === 0) {
        return res.status(400).json({ error: 'Orders array is required' });
      }

      // Prepare data for Python scheduler
      const schedulerInput = {
        orders: orders.map((order: any) => ({
          order_id: order.orderId,
          order_type: order.source === 'production_order' ? 'production_order' : 
                     (order as any).stockModelId === 'mesa_universal' ? 'mesa_universal' : 'regular',
          features: (order as any).features || {},
          quantity: (order as any).quantity || 1,
          priority: (order as any).priorityScore || 50,
          deadline: order.dueDate || order.orderDate,
          stock_model_id: (order as any).stockModelId
        })),
        molds: molds.map((mold: any) => ({
          mold_id: mold.moldId,
          capacity: mold.multiplier || 1,
          compatible_types: ['production_order', 'mesa_universal', 'regular', 'P1'],
          stock_models: mold.stockModels || []
        })),
        employees: employees.map((emp: any) => ({
          employee_id: emp.employeeId,
          skills: ['production_order', 'mesa_universal', 'regular', 'P1'], // All employees can handle all types
          prod_rate: emp.rate || 1,
          hours_per_day: emp.hours || 10
        }))
      };

      const pythonScript = path.join(process.cwd(), 'scripts', 'scheduler.py');
      const pythonProcess = spawn('python', [pythonScript, '--json-input', '--json-output'], {
        stdio: ['pipe', 'pipe', 'pipe']
      });

      let output = '';
      let errorOutput = '';

      pythonProcess.stdout.on('data', (data: Buffer) => {
        output += data.toString();
      });

      pythonProcess.stderr.on('data', (data: Buffer) => {
        errorOutput += data.toString();
      });

      pythonProcess.on('close', (code: number | null) => {
        if (code !== 0) {
          console.error('Python scheduler error:', errorOutput);
          return res.status(500).json({ error: 'Python scheduler failed', details: errorOutput });
        }

        try {
          // Extract JSON from output (filter out console.log messages)
          const lines = output.trim().split('\n');
          const jsonLine = lines.find(line => line.startsWith('{'));

          if (!jsonLine) {
            console.log('Python scheduler output:', output);
            return res.json({ schedule: [], summary: {}, raw_output: output });
          }

          const result = JSON.parse(jsonLine);
          console.log(`🐍 Python scheduler completed: ${result.schedule?.length || 0} orders scheduled`);

          res.json(result);
        } catch (parseError) {
          console.error('Failed to parse Python scheduler output:', parseError);
          res.status(500).json({ error: 'Failed to parse scheduler output', raw_output: output });
        }
      });

      // Send input data to Python process
      pythonProcess.stdin.write(JSON.stringify(schedulerInput));
      pythonProcess.stdin.end();

    } catch (error) {
      console.error('Python scheduler integration error:', error);
      res.status(500).json({ error: 'Failed to run Python scheduler' });
    }
  });

  // Push scheduled orders to layup/plugging queue workflow
  app.post('/api/push-to-layup-plugging', async (req, res) => {
    try {
      console.log('🔄 Push to Layup/Plugging Queue workflow initiated');
      const { storage } = await import('../../storage');
      const { orderIds } = req.body;

      if (!orderIds || !Array.isArray(orderIds)) {
        return res.status(400).json({ error: 'orderIds array is required' });
      }

      // Update orders to move them to the next department (layup/plugging phase)
      const updatedOrders = [];
      for (const orderId of orderIds) {
        // Update production orders status to LAID_UP
        const productionOrder = await storage.getProductionOrderByOrderId(orderId);
        if (productionOrder) {
          const updated = await storage.updateProductionOrder(productionOrder.id, {
            productionStatus: 'LAID_UP',
            laidUpAt: new Date()
          });
          updatedOrders.push(updated);
          console.log(`✅ Production order ${orderId} moved to LAID_UP status`);
        }

        // Update regular order drafts to next department
        const orderDrafts = await storage.getAllOrderDrafts();
        const regularOrder = orderDrafts.find(o => o.orderId === orderId);
        if (regularOrder && regularOrder.id) {
          await storage.updateOrderDraft(regularOrder.id.toString(), {
            currentDepartment: 'Barcode' // Move from Layup to next department
          });
          console.log(`✅ Regular order ${orderId} moved to Barcode department`);
        }
      }

      console.log(`🔄 Successfully pushed ${updatedOrders.length} orders to layup/plugging queue`);
      res.json({ 
        success: true, 
        message: `${updatedOrders.length} orders moved to layup/plugging phase`,
        updatedOrders 
      });
    } catch (error) {
      console.error('Push to layup/plugging error:', error);
      res.status(500).json({ error: 'Failed to push orders to layup/plugging queue' });
    }
  });

  // Legacy unified production queue endpoint (kept for backward compatibility)
  app.get('/api/production-queue', async (req, res) => {
    try {
      console.log('🏭 Starting unified production queue processing (legacy)...');
      const { storage } = await import('../../storage');

      // Get only finalized orders from draft table that are ready for production
      const allOrders = await storage.getAllOrderDrafts();
      const layupOrders = allOrders.filter(order => 
        (order as any).status === 'FINALIZED' && 
        ((order as any).currentDepartment === 'Layup' || !(order as any).currentDepartment)
      );

      // Get P1 Purchase Orders with stock model items
      const pos = await storage.getAllPurchaseOrders();
      const activePos = pos.filter(po => po.status === 'OPEN');

      const p1LayupOrders = [];
      for (const po of activePos) {
        const items = await storage.getPurchaseOrderItems(po.id);
        const stockModelItems = items.filter(item => item.itemId && item.itemId.trim());

        for (const item of stockModelItems) {
          // Calculate priority score based on due date urgency
          const dueDate = new Date(po.expectedDelivery || po.poDate);
          const today = new Date();
          const daysUntilDue = Math.ceil((dueDate.getTime() - today.getTime()) / (1000 * 60 * 60 * 24));
          const priorityScore = Math.max(20, Math.min(35, 20 + daysUntilDue)); // 20-35 range

          p1LayupOrders.push({
            id: `p1-${po.id}-${item.id}`,
            orderId: `P1-${po.poNumber}-${item.id}`,
            orderDate: po.poDate,
            customer: po.customerName,
            product: item.itemId,
            quantity: item.quantity,
            status: 'PENDING',
            department: 'Layup',
            currentDepartment: 'Layup',
            priorityScore: priorityScore,
            dueDate: po.expectedDelivery,
            source: 'production_order' as const,
            poId: po.id,
            poItemId: item.id,
            stockModelId: item.itemId, // Use item ID as stock model
            specifications: item.specifications,
            createdAt: po.createdAt,
            updatedAt: po.updatedAt
          });
        }
      }

      // Convert regular orders to unified format
      const regularLayupOrders = layupOrders.map(order => ({
        id: order.id?.toString() || order.orderId,
        orderId: order.orderId,
        orderDate: order.orderDate,
        customer: order.customerId || 'Unknown',
        product: (order as any).modelId || 'Unknown',
        quantity: 1,
        status: (order as any).status,
        department: 'Layup',
        currentDepartment: 'Layup',
        priorityScore: 50, // Regular orders have lower priority
        dueDate: order.dueDate,
        source: 'main_orders' as const,
        stockModelId: (order as any).modelId,
        modelId: (order as any).modelId,
        features: (order as any).features,
        createdAt: order.orderDate,
        updatedAt: order.updatedAt || order.orderDate
      }));

      // Combine only P1 order types (no P2 production orders)
      const combinedOrders = [
        ...regularLayupOrders,
        ...p1LayupOrders
      ].sort((a, b) => ((a as any).priorityScore || 50) - ((b as any).priorityScore || 50));

      console.log(`🏭 Legacy production queue orders count: ${combinedOrders.length}`);

      res.json(combinedOrders);
    } catch (error) {
      console.error("Legacy production queue error:", error);
      res.status(500).json({ error: "Failed to fetch production queue" });
    }
  });

  // Note: Order ID generation routes now handled by modular orders routes

  // Purchase Orders routes (POs)
  app.get('/api/pos', async (req, res) => {
    try {
      console.log('🔧 Purchase Orders (POs) endpoint called');
      const { storage } = await import('../../storage');
      const purchaseOrders = await storage.getAllPurchaseOrders();
      console.log('🔧 Found purchase orders:', purchaseOrders.length);
      res.json(purchaseOrders);
    } catch (error) {
      console.error('🔧 Purchase orders fetch error:', error);
      res.status(500).json({ error: "Failed to fetch purchase orders" });
    }
  });

  app.post('/api/pos', async (req, res) => {
    try {
      console.log('🔧 Create Purchase Order endpoint called');
      const { insertPurchaseOrderSchema } = await import('@shared/schema');
      const { storage } = await import('../../storage');
      const purchaseOrderData = insertPurchaseOrderSchema.parse(req.body);
      const newPurchaseOrder = await storage.createPurchaseOrder(purchaseOrderData);
      console.log('🔧 Created purchase order:', newPurchaseOrder.id);
      res.status(201).json(newPurchaseOrder);
    } catch (error) {
      console.error('🔧 Create purchase order error:', error);
      res.status(500).json({ error: "Failed to create purchase order" });
    }
  });

  app.put('/api/pos/:id', async (req, res) => {
    try {
      console.log('🔧 Update Purchase Order endpoint called');
      const { storage } = await import('../../storage');
      const { id } = req.params;
      const updateData = req.body;
      const updatedPurchaseOrder = await storage.updatePurchaseOrder(parseInt(id), updateData);
      console.log('🔧 Updated purchase order:', updatedPurchaseOrder.id);
      res.json(updatedPurchaseOrder);
    } catch (error) {
      console.error('🔧 Update purchase order error:', error);
      res.status(500).json({ error: "Failed to update purchase order" });
    }
  });

  app.delete('/api/pos/:id', async (req, res) => {
    try {
      console.log('🔧 Delete Purchase Order endpoint called');
      const { storage } = await import('../../storage');
      const { id } = req.params;
      await storage.deletePurchaseOrder(parseInt(id));
      console.log('🔧 Deleted purchase order:', id);
      res.json({ success: true });
    } catch (error) {
      console.error('🔧 Delete purchase order error:', error);
      res.status(500).json({ error: "Failed to delete purchase order" });
    }
  });

  // Purchase Order Items routes
  app.get('/api/pos/:id/items', async (req, res) => {
    try {
      console.log('🔧 Get Purchase Order Items endpoint called');
      const { storage } = await import('../../storage');
      const { id } = req.params;
      const items = await storage.getPurchaseOrderItems(parseInt(id));
      console.log('🔧 Found PO items:', items.length);
      res.json(items);
    } catch (error) {
      console.error('🔧 Get PO items error:', error);
      res.status(500).json({ error: "Failed to fetch purchase order items" });
    }
  });

  app.post('/api/pos/:id/items', async (req, res) => {
    try {
      console.log('🔧 Create Purchase Order Item endpoint called');
      const { insertPurchaseOrderItemSchema } = await import('@shared/schema');
      const { storage } = await import('../../storage');
      const { id } = req.params;
      const itemData = { ...req.body, poId: parseInt(id) };
      const validatedData = insertPurchaseOrderItemSchema.parse(itemData);
      const newItem = await storage.createPurchaseOrderItem(validatedData);
      console.log('🔧 Created PO item:', newItem.id);

      // Check if this item should be automatically added to production queue
      // If item type is custom_model, check the associated PO Product's productType
      if (validatedData.itemType === 'custom_model') {
        try {
          const poProduct = await storage.getPOProduct(parseInt(validatedData.itemId));
          console.log('🔧 Checking PO Product for auto-queue:', poProduct?.productType);
          
          if (poProduct && poProduct.productType === 'stock') {
            console.log('🔧 Auto-adding stock item to production queue');
            // Auto-add to production queue for stock items
            // This item will automatically appear in the P1 PO Production Queue
            // The production queue fetches all PO items, so it will show up automatically
            console.log('🔧 Stock item will appear in P1 PO Production Queue automatically');
          }
        } catch (poProductError) {
          console.warn('🔧 Could not fetch PO Product for auto-queue check:', poProductError);
          // Continue without failing the item creation
        }
      }

      res.status(201).json(newItem);
    } catch (error) {
      console.error('🔧 Create PO item error:', error);
      res.status(500).json({ error: "Failed to create purchase order item" });
    }
  });

  app.put('/api/pos/:poId/items/:itemId', async (req, res) => {
    try {
      console.log('🔧 Update Purchase Order Item endpoint called');
      const { storage } = await import('../../storage');
      const { itemId } = req.params;
      const updateData = req.body;
      const updatedItem = await storage.updatePurchaseOrderItem(parseInt(itemId), updateData);
      console.log('🔧 Updated PO item:', updatedItem.id);
      res.json(updatedItem);
    } catch (error) {
      console.error('🔧 Update PO item error:', error);
      res.status(500).json({ error: "Failed to update purchase order item" });
    }
  });

  app.delete('/api/pos/:poId/items/:itemId', async (req, res) => {
    try {
      console.log('🔧 Delete Purchase Order Item endpoint called');
      const { storage } = await import('../../storage');
      const { itemId } = req.params;
      await storage.deletePurchaseOrderItem(parseInt(itemId));
      console.log('🔧 Deleted PO item:', itemId);
      res.json({ success: true });
    } catch (error) {
      console.error('🔧 Delete PO item error:', error);
      res.status(500).json({ error: "Failed to delete purchase order item" });
    }
  });

  // Generate Production Orders from Purchase Order Items
  app.post('/api/pos/:id/generate-production-orders', async (req, res) => {
    try {
      console.log('🏭 Generate Production Orders endpoint called for PO:', req.params.id);
      const { storage } = await import('../../storage');
      const poId = parseInt(req.params.id);

      // Check if production orders already exist for this PO
      const existingOrders = await storage.getProductionOrdersByPoId(poId);
      if (existingOrders.length > 0) {
        return res.status(409).json({ 
          error: `Production orders already exist for this PO (${existingOrders.length} orders found). Cannot generate duplicates.`,
          existingCount: existingOrders.length
        });
      }

      // Get the purchase order details
      const purchaseOrder = await storage.getPurchaseOrder(poId);
      if (!purchaseOrder) {
        return res.status(404).json({ error: 'Purchase order not found' });
      }

      // Get all items for this purchase order
      const poItems = await storage.getPurchaseOrderItems(poId);
      const stockModelItems = poItems.filter(item => item.itemId && item.itemId.trim());

      console.log(`🏭 Found ${stockModelItems.length} stock model items to convert to production orders`);

      const createdOrders = [];

      for (const item of stockModelItems) {
        // Create individual production orders for each quantity
        for (let i = 0; i < item.quantity; i++) {
          const productionOrderData = {
            orderId: `PO-${purchaseOrder.poNumber}-${item.id}-${i + 1}`,
            customerId: purchaseOrder.customerId.toString(),
            customerName: purchaseOrder.customerName,
            poNumber: purchaseOrder.poNumber,
            itemType: 'stock_model' as const,
            itemId: item.itemId,
            itemName: item.itemId,
            orderDate: new Date(),
            dueDate: (() => {
              const expectedDue = purchaseOrder.expectedDelivery ? new Date(purchaseOrder.expectedDelivery) : new Date(purchaseOrder.poDate);
              const today = new Date();
              return expectedDue > today ? expectedDue : today;
            })(),
            productionStatus: 'PENDING' as const,
            poId: poId,
            poItemId: item.id,
            specifications: {
              ...(item.specifications || {}),
              sourcePoNumber: purchaseOrder.poNumber,
              customerName: purchaseOrder.customerName,
              expectedDelivery: purchaseOrder.expectedDelivery
            }
          };

          console.log('🏭 Production order data before creation:', JSON.stringify(productionOrderData, null, 2));
          const createdOrder = await storage.createProductionOrder(productionOrderData);
          createdOrders.push(createdOrder);

          // Also create entry in main orders table for layup scheduler
          const mainOrderData = {
            orderId: createdOrder.orderId,
            customer: purchaseOrder.customerName,
            product: item.itemId,
            quantity: 1,
            status: 'Active',
            date: new Date(),
            currentDepartment: 'P1 Production Queue',
            isOnSchedule: true,
            priorityScore: 50,
            poId: purchaseOrder.poNumber,
            dueDate: createdOrder.dueDate,
            createdAt: new Date()
          };

          // await storage.createOrder(mainOrderData); // Method may not exist, commenting out
          console.log(`🏭 Created main order entry: ${productionOrderData.orderId} for layup scheduler`);

          console.log(`🏭 Created production order: ${productionOrderData.orderId} for ${item.itemId}`);
        }
      }

      console.log(`🏭 Successfully created ${createdOrders.length} production orders from PO ${purchaseOrder.poNumber}`);

      res.json({
        success: true,
        message: `Generated ${createdOrders.length} production orders`,
        createdOrders: createdOrders.length,
        orders: createdOrders.map(order => ({
          orderId: order.orderId,
          partName: (order as any).partName || 'Unknown',
          dueDate: order.dueDate,
          status: (order as any).status || 'Active'
        }))
      });

    } catch (error) {
      console.error('🏭 Generate production orders error:', error);
      res.status(500).json({ error: "Failed to generate production orders" });
    }
  });

  // Get Production Orders by PO ID
  app.get('/api/production-orders/by-po/:poId', async (req, res) => {
    try {
      const { storage } = await import('../../storage');
      const poId = parseInt(req.params.poId);
      
      const productionOrders = await storage.getProductionOrdersByPoId(poId);
      
      res.json(productionOrders);
    } catch (error) {
      console.error('🔧 Get production orders by PO error:', error);
      res.status(500).json({ error: "Failed to fetch production orders" });
    }
  });

  // P1 Production Schedule Calculation
  app.post('/api/pos/:id/calculate-production-schedule', async (req, res) => {
    try {
      console.log('📅 P1 Production Schedule Calculation endpoint called for PO:', req.params.id);
      const { storage } = await import('../../storage');
      const poId = parseInt(req.params.id);

      // Get the purchase order details
      const purchaseOrder = await storage.getPurchaseOrder(poId);
      if (!purchaseOrder) {
        return res.status(404).json({ error: 'Purchase order not found' });
      }

      // Get all items for this purchase order
      const poItems = await storage.getPurchaseOrderItems(poId);
      if (poItems.length === 0) {
        return res.status(400).json({ error: 'No items found in purchase order' });
      }

      const finalDueDate = new Date(purchaseOrder.expectedDelivery);
      const today = new Date();
      
      // Calculate available weeks (excluding weekends, only Mon-Thu production days)
      const msPerWeek = 7 * 24 * 60 * 60 * 1000;
      const totalWeeksAvailable = Math.floor((finalDueDate.getTime() - today.getTime()) / msPerWeek);
      const availableWeeks = Math.max(1, totalWeeksAvailable);
      
      console.log(`📅 P1 PO Production Schedule Analysis:`);
      console.log(`   PO Number: ${purchaseOrder.poNumber}`);
      console.log(`   Due Date: ${finalDueDate.toDateString()}`);
      console.log(`   Available Weeks: ${availableWeeks}`);
      
      const scheduleData = [];
      let totalItemsNeeded = 0;
      let totalItemsPerWeek = 0;
      
      for (const item of poItems) {
        const itemsNeeded = item.quantity;
        totalItemsNeeded += itemsNeeded;
        
        // Get mold capacity for this specific item
        const molds = await storage.getAllMolds();
        const enabledMolds = molds.filter(m => m.enabled);
        
        // Find molds that support this item's stock model
        const itemStockModel = item.stockModelId || item.itemId;
        
        // Handle both numeric IDs and string IDs for stock model matching
        const compatibleMolds = enabledMolds.filter(m => {
          if (!m.stockModels || !Array.isArray(m.stockModels)) return false;
          
          // Check direct match
          if (m.stockModels.includes(itemStockModel)) return true;
          
          // If itemStockModel is numeric (like "1"), try to match with mesa_universal
          if (itemStockModel === "1" || itemStockModel === 1) {
            return m.stockModels.includes("mesa_universal");
          }
          
          return false;
        });
        
        console.log(`🔧 Item ${item.itemName} (stock model: ${itemStockModel})`);
        console.log(`🔧 Enabled molds: ${enabledMolds.length}`);
        console.log(`🔧 Compatible molds: ${compatibleMolds.length}`, compatibleMolds.map(m => ({ moldId: m.moldId, multiplier: m.multiplier })));
        
        // Calculate weekly capacity based on compatible molds
        // Assume 4 working days per week (Mon-Thu) and account for mold multipliers
        const dailyMoldCapacity = compatibleMolds.reduce((sum, m) => sum + m.multiplier, 0);
        const maxItemsPerWeek = dailyMoldCapacity * 4; // 4 working days per week
        
        console.log(`🔧 Daily mold capacity: ${dailyMoldCapacity}`);
        console.log(`🔧 Weekly capacity: ${maxItemsPerWeek} items/week`);
        
        // If no compatible molds, use Mesa Universal capacity: 8 items/day × 4 days = 32 per week
        const effectiveWeeklyCapacity = maxItemsPerWeek > 0 ? maxItemsPerWeek : 32; // Mesa Universal: 8/day × 4 days
        
        // Calculate items per week needed to meet due date
        const itemsPerWeekNeeded = Math.ceil(itemsNeeded / availableWeeks);
        const actualItemsPerWeek = Math.min(itemsPerWeekNeeded, effectiveWeeklyCapacity);
        const weeksNeeded = Math.ceil(itemsNeeded / actualItemsPerWeek);
        totalItemsPerWeek += actualItemsPerWeek;
        
        // Generate weekly due dates starting the week after current week
        const weeklySchedule = [];
        
        // Start from next Monday (the week following current week)
        const nextWeekStart = new Date(today);
        const daysUntilNextMonday = (8 - nextWeekStart.getDay()) % 7 || 7; // Get next Monday
        nextWeekStart.setDate(nextWeekStart.getDate() + daysUntilNextMonday);
        
        for (let week = 0; week < weeksNeeded; week++) {
          // Calculate Thursday of this production week (week ends on Thursday)
          const weekDueDate = new Date(nextWeekStart);
          weekDueDate.setDate(weekDueDate.getDate() + (week * 7) + 3); // +3 days from Monday = Thursday
          
          const itemsThisWeek = Math.min(actualItemsPerWeek, itemsNeeded - (week * actualItemsPerWeek));
          
          weeklySchedule.push({
            week: week + 1,
            dueDate: weekDueDate.toISOString().split('T')[0],
            itemsToComplete: itemsThisWeek,
            cumulativeItems: Math.min((week + 1) * actualItemsPerWeek, itemsNeeded)
          });
        }
        
        scheduleData.push({
          itemId: item.id,
          itemName: item.itemName,
          totalQuantity: itemsNeeded,
          itemsPerWeek: actualItemsPerWeek,
          weeksNeeded: weeksNeeded,
          weeklySchedule: weeklySchedule,
          feasible: itemsPerWeekNeeded <= effectiveWeeklyCapacity,
          moldCapacity: {
            compatibleMolds: compatibleMolds.length,
            dailyCapacity: dailyMoldCapacity,
            weeklyCapacity: effectiveWeeklyCapacity
          }
        });
        
        console.log(`   Item: ${item.itemName}`);
        console.log(`     Quantity: ${itemsNeeded}`);
        console.log(`     Compatible molds: ${compatibleMolds.length}`);
        console.log(`     Daily mold capacity: ${dailyMoldCapacity}`);
        console.log(`     Weekly capacity: ${effectiveWeeklyCapacity}`);
        console.log(`     Items/week needed: ${itemsPerWeekNeeded}`);
        console.log(`     Items/week actual: ${actualItemsPerWeek}`);
        console.log(`     Weeks needed: ${weeksNeeded}`);
        console.log(`     Feasible: ${itemsPerWeekNeeded <= effectiveWeeklyCapacity ? 'Yes' : 'No'}`);
      }
      
      const overallFeasible = scheduleData.every(item => item.feasible);
      
      res.json({
        success: true,
        poNumber: purchaseOrder.poNumber,
        finalDueDate: finalDueDate.toISOString().split('T')[0],
        availableWeeks: availableWeeks,
        totalItemsNeeded: totalItemsNeeded,
        totalItemsPerWeekRequired: totalItemsPerWeek,
        overallFeasible: overallFeasible,
        itemSchedules: scheduleData,
        recommendations: {
          feasible: overallFeasible,
          message: overallFeasible 
            ? 'Production schedule is feasible with current capacity'
            : 'Production schedule requires additional capacity or extended timeline',
          suggestedActions: overallFeasible 
            ? ['Proceed with production order generation']
            : ['Consider extending due date', 'Increase production capacity', 'Prioritize critical items']
        }
      });

    } catch (error) {
      console.error('📅 Production schedule calculation error:', error);
      res.status(500).json({ error: "Failed to calculate production schedule" });
    }
  });

  // Additional routes can be added here as we continue splitting
  // app.use('/api/reports', reportsRoutes);
  // app.use('/api/scheduling', schedulingRoutes);
  // app.use('/api/bom', bomRoutes);

    // Barcode scanning endpoint
  app.get('/api/barcode/scan/:barcode', async (req, res) => {
    try {
      const { barcode } = req.params;
      console.log(`🔍 Barcode scan requested: ${barcode}`);
      
      // Extract order ID from barcode (handle various formats)
      let orderId = barcode;
      if (barcode.startsWith('P1-')) {
        orderId = barcode.substring(3); // Remove 'P1-' prefix
      }
      
      const { storage } = await import('../../storage');

      // Try to find the order in various tables
      let order = null;
      let orderSource = 'unknown';

      // Check finalized orders first
      try {
        order = await storage.getFinalizedOrderById(orderId);
        if (order) orderSource = 'finalized';
      } catch (e) {
        // Continue searching
      }

      // Check draft orders if not found
      if (!order) {
        try {
          order = await storage.getOrderDraft(orderId);
          if (order) orderSource = 'draft';
        } catch (e) {
          // Continue searching
        }
      }

      // Check production orders if not found
      if (!order) {
        try {
          const productionOrders = await storage.getAllProductionOrders();
          order = productionOrders.find(po => po.orderId === orderId);
          if (order) orderSource = 'production';
        } catch (e) {
          // Continue searching
        }
      }

      if (!order) {
        return res.status(404).json({ error: 'Order not found' });
      }

      // Get customer details
      let customer = null;
      if (order.customerId) {
        try {
          const customers = await storage.getAllCustomers();
          customer = customers.find(c => c.id.toString() === order.customerId || c.name === order.customerId);
        } catch (e) {
          console.error('Error fetching customer:', e);
        }
      }

      // Get stock model details and extract color information
      let baseModel = null;
      let color = null;
      if ((order as any).modelId || (order as any).itemId) {
        try {
          const stockModels = await storage.getAllStockModels();
          baseModel = stockModels.find(sm => 
            sm.id === ((order as any).modelId || (order as any).itemId) || 
            sm.name === ((order as any).modelId || (order as any).itemId)
          );
        } catch (e) {
          console.error('Error fetching stock model:', e);
        }
      }

      // Extract color from features or specifications
      if ((order as any).features) {
        if ((order as any).features.color) color = (order as any).features.color;
        if ((order as any).features.paintOption) color = (order as any).features.paintOption;
        if ((order as any).features.finish) color = (order as any).features.finish;
      }
      if ((order as any).specifications) {
        if ((order as any).specifications.color) color = (order as any).specifications.color;
        if ((order as any).specifications.paintOption) color = (order as any).specifications.paintOption;
        if ((order as any).specifications.finish) color = (order as any).specifications.finish;
      }

      // Build comprehensive order summary
      const orderSummary = {
        orderId: order.orderId,
        barcode: barcode,
        orderDate: order.orderDate || order.createdAt,
        customer: customer ? {
          name: customer.name,
          email: customer.email || '',
          company: customer.company || '',
          phone: customer.phone || ''
        } : {
          name: order.customerId || (order as any).customerName || 'Unknown Customer',
          email: '',
          company: '',
          phone: ''
        },
        baseModel: baseModel ? {
          name: baseModel.displayName || baseModel.name,
          id: baseModel.id,
          price: baseModel.price || 0
        } : {
          name: (order as any).modelId || (order as any).itemId || (order as any).itemName || 'Unknown Model',
          id: (order as any).modelId || (order as any).itemId || '',
          price: 0
        },
        features: (order as any).features || {},
        specifications: (order as any).specifications || {},
        lineItems: [],
        pricing: {
          subtotal: (order as any).subtotal || 0,
          discounts: [],
          discountTotal: 0,
          afterDiscounts: (order as any).subtotal || 0,
          total: (order as any).total || (order as any).subtotal || 0,
          override: false
        },
        paymentStatus: (order as any).paymentStatus || 'UNPAID',
        status: (order as any).status || 'PENDING',
        currentDepartment: (order as any).currentDepartment || 'Order Entry',
        dueDate: order.dueDate,
        notes: order.notes || '',
        source: orderSource,
        
        // Additional fields for barcode display (using display names)
        customerName: customer?.name || order.customerId || (order as any).customerName || 'Unknown Customer',
        stockModel: baseModel?.displayName || baseModel?.name || (order as any).modelId || (order as any).itemId || (order as any).itemName,
        color: color || 'Not specified',
        actionLength: (order as any).features?.action_length || (order as any).specifications?.action_length || '',
        paintOption: (order as any).features?.paintOption || (order as any).specifications?.paintOption || color,
        
        // Enhanced feature display with user-friendly names
        displayFeatures: {
          model: baseModel?.displayName || baseModel?.name || (order as any).modelId || (order as any).itemId || 'Unknown Model',
          actionLength: (order as any).features?.action_length ? 
            (order as any).features.action_length.toString().replace(/_/g, ' ').replace(/\b\w/g, l => l.toUpperCase()) : 
            'Not specified',
          color: color ? 
            color.toString().replace(/_/g, ' ').replace(/\b\w/g, l => l.toUpperCase()) : 
            'Not specified',
          finish: ((order as any).features?.finish || (order as any).features?.paintOption) ? 
            ((order as any).features.finish || (order as any).features.paintOption).toString().replace(/_/g, ' ').replace(/\b\w/g, l => l.toUpperCase()) : 
            'Not specified'
        }
      };

      // Add production-specific details if applicable
      if (orderSource === 'production') {
        (orderSummary as any).productionDetails = {
          partName: (order as any).partName || (order as any).itemName,
          quantity: (order as any).quantity || 1,
          department: (order as any).department,
          priority: (order as any).priority || 3,
          productionStatus: (order as any).productionStatus || (order as any).status
        };
      }

      console.log(`✅ Barcode scan successful for order: ${orderId}`);
      res.json(orderSummary);
    } catch (error) {
      console.error('Barcode scan error:', error);
      res.status(500).json({ error: 'Failed to scan barcode' });
    }
  });

  // Complete order summary endpoint for barcode scanning
  app.get('/api/orders/:orderId/complete-summary', async (req, res) => {
    try {
      const { orderId } = req.params;
      const { storage } = await import('../../storage');

      // Try to find the order in various tables
      let order = null;
      let orderSource = 'unknown';

      // Check finalized orders first
      try {
        order = await storage.getFinalizedOrderById(orderId);
        if (order) orderSource = 'finalized';
      } catch (e) {
        // Continue searching
      }

      // Check draft orders if not found
      if (!order) {
        try {
          order = await storage.getOrderDraft(orderId);
          if (order) orderSource = 'draft';
        } catch (e) {
          // Continue searching
        }
      }

      // Check production orders if not found
      if (!order) {
        try {
          const productionOrders = await storage.getAllProductionOrders();
          order = productionOrders.find(po => po.orderId === orderId);
          if (order) orderSource = 'production';
        } catch (e) {
          // Continue searching
        }
      }

      if (!order) {
        return res.status(404).json({ error: 'Order not found' });
      }

      // Get customer details
      let customer = null;
      if (order.customerId) {
        try {
          const customers = await storage.getAllCustomers();
          customer = customers.find(c => c.id.toString() === order.customerId || c.name === order.customerId);
        } catch (e) {
          console.error('Error fetching customer:', e);
        }
      }

      // Get stock model details
      let baseModel = null;
      if ((order as any).modelId || (order as any).itemId) {
        try {
          const stockModels = await storage.getAllStockModels();
          baseModel = stockModels.find(sm => 
            sm.id === ((order as any).modelId || (order as any).itemId) || 
            sm.name === ((order as any).modelId || (order as any).itemId)
          );
        } catch (e) {
          console.error('Error fetching stock model:', e);
        }
      }

      // Build comprehensive order summary
      const orderSummary = {
        orderId: order.orderId,
        orderDate: order.orderDate || order.createdAt,
        customer: customer ? {
          name: customer.name,
          email: customer.email || '',
          company: customer.company || '',
          phone: customer.phone || ''
        } : {
          name: order.customerId || 'Unknown Customer',
          email: '',
          company: '',
          phone: ''
        },
        baseModel: baseModel ? {
          name: baseModel.displayName || baseModel.name,
          id: baseModel.id,
          price: baseModel.price || 0
        } : {
          name: (order as any).modelId || (order as any).itemId || 'Unknown Model',
          id: (order as any).modelId || (order as any).itemId || '',
          price: 0
        },
        features: (order as any).features || {},
        specifications: (order as any).specifications || {},
        lineItems: [],
        pricing: {
          subtotal: (order as any).subtotal || 0,
          discounts: [],
          discountTotal: 0,
          afterDiscounts: (order as any).subtotal || 0,
          total: (order as any).total || (order as any).subtotal || 0,
          override: false
        },
        paymentStatus: (order as any).paymentStatus || 'UNPAID',
        status: (order as any).status || 'PENDING',
        currentDepartment: (order as any).currentDepartment || 'Order Entry',
        dueDate: order.dueDate,
        notes: order.notes || '',
        source: orderSource,
        barcode: `P1-${order.orderId}`
      };

      // Add production-specific details if applicable
      if (orderSource === 'production') {
        (orderSummary as any).productionDetails = {
          partName: (order as any).partName || (order as any).itemName,
          quantity: (order as any).quantity || 1,
          department: (order as any).department,
          priority: (order as any).priority || 3,
          productionStatus: (order as any).productionStatus || (order as any).status
        };
      }

      res.json(orderSummary);
    } catch (error) {
      console.error('Complete order summary error:', error);
      res.status(500).json({ error: 'Failed to fetch complete order summary' });
    }
  });

  // Health check endpoint
  app.get('/health', (req, res) => {
    res.json({ 
      status: 'healthy', 
      timestamp: new Date().toISOString(),
      uptime: process.uptime()
    });
  });

  // Update order department endpoint with progress logic
  app.post('/api/orders/update-department', async (req, res) => {
    try {
      console.log('🔄 DEPT UPDATE API: Received request body:', JSON.stringify(req.body, null, 2));
      const { orderIds, department, status, assignedTechnician } = req.body;

      if (!orderIds || !Array.isArray(orderIds) || orderIds.length === 0) {
        console.log('❌ DEPT UPDATE API: Invalid orderIds:', orderIds);
        return res.status(400).json({ error: 'Order IDs array is required' });
      }

      if (!department) {
        console.log('❌ DEPT UPDATE API: Department missing');
        return res.status(400).json({ error: 'Department is required' });
      }

      console.log(`🔄 DEPT UPDATE API: Processing ${orderIds.length} order(s) to department: ${department}`);
      const { storage } = await import('../../storage');
      const updatedOrders = [];

      // Update each order individually with proper completion timestamps
      for (const orderId of orderIds) {
        try {
          // Get current order to determine its current department
          let currentOrder = await storage.getFinalizedOrderById(orderId);
          let isFinalized = true;

          if (!currentOrder) {
            currentOrder = await storage.getOrderDraft(orderId);
            isFinalized = false;
          }

          if (!currentOrder) {
            console.warn(`Order ${orderId} not found, skipping`);
            continue;
          }

          // Prepare completion timestamp update based on current department
          const completionUpdates: any = {};
          const now = new Date();

          // Set completion timestamp for the department we're leaving
          switch (currentOrder.currentDepartment) {
            case 'Layup': completionUpdates.layupCompletedAt = now; break;
            case 'Plugging': completionUpdates.pluggingCompletedAt = now; break;
            case 'CNC': completionUpdates.cncCompletedAt = now; break;
            case 'Finish': completionUpdates.finishCompletedAt = now; break;
            case 'Gunsmith': completionUpdates.gunsmithCompletedAt = now; break;
            case 'Paint': completionUpdates.paintCompletedAt = now; break;
            case 'QC': completionUpdates.qcCompletedAt = now; break;
            case 'Shipping': completionUpdates.shippingCompletedAt = now; break;
          }

          // Prepare update data
          const updateData: any = {
            currentDepartment: department,
            status: status || 'IN_PROGRESS',
            ...completionUpdates
          };
          
          // Add technician assignment if provided
          if (assignedTechnician) {
            updateData.assignedTechnician = assignedTechnician;
          }

          // Update the appropriate table
          let updatedOrder;
          if (isFinalized) {
            updatedOrder = await storage.updateFinalizedOrder(orderId, updateData);
          } else {
            updatedOrder = await storage.updateOrderDraft(orderId, {
              ...updateData,
              updatedAt: now
            });
          }

          updatedOrders.push(updatedOrder);
          console.log(`✅ Progressed order ${orderId} from ${currentOrder.currentDepartment} to ${department}`);
        } catch (orderError) {
          console.error(`Error updating order ${orderId}:`, orderError);
        }
      }

      console.log(`✅ Updated ${updatedOrders.length}/${orderIds.length} orders to department: ${department}`);

      res.json({ 
        success: true, 
        message: `Updated ${updatedOrders.length} orders to ${department} department`,
        updatedOrders: updatedOrders.length,
        totalRequested: orderIds.length
      });
    } catch (error) {
      console.error('❌ Update department error:', error);
      res.status(500).json({ error: 'Failed to update order department' });
    }
  });

  // Create barcode labels for selected orders
  app.post('/api/barcode/create-labels', async (req, res) => {
    try {
      const { orderIds } = req.body;
      const { storage } = await import('../../storage');
      
      if (!orderIds || !Array.isArray(orderIds) || orderIds.length === 0) {
        return res.status(400).json({ error: 'Order IDs required' });
      }

      console.log(`🏷️ Creating barcode labels for ${orderIds.length} orders:`, orderIds);

      // Get stock models for display name mapping
      const stockModels = await storage.getAllStockModels();
      const stockModelMap = new Map();
      stockModels.forEach(model => {
        stockModelMap.set(model.id, model.displayName || model.name);
      });

      // Get order details for label generation
      const orderDetails = [];
      for (const orderId of orderIds) {
        // Try to get order from finalized orders first, then drafts
        let order = null;
        try {
          order = await storage.getFinalizedOrderById(orderId);
          if (!order) {
            order = await storage.getOrderDraft(orderId);
          }
        } catch (error) {
          console.warn(`Could not find order ${orderId}:`, error);
        }
        
        if (order) {
          orderDetails.push(order);
          console.log(`✅ Found order for barcode: ${orderId}`);
        } else {
          console.warn(`❌ Order ${orderId} not found for barcode generation`);
        }
      }

      // Generate Avery label document (PDF format)
      const { PDFDocument, rgb } = await import('pdf-lib');
      const pdfDoc = await PDFDocument.create();
      
      // Add pages for labels (Avery 8160 format - 3 columns, 10 rows per page)
      const labelsPerPage = 30;
      const pagesNeeded = Math.ceil(orderDetails.length / labelsPerPage);
      
      for (let pageIndex = 0; pageIndex < pagesNeeded; pageIndex++) {
        const page = pdfDoc.addPage([612, 792]); // 8.5x11 inches
        const startIndex = pageIndex * labelsPerPage;
        const endIndex = Math.min(startIndex + labelsPerPage, orderDetails.length);
        
        for (let i = startIndex; i < endIndex; i++) {
          const order = orderDetails[i];
          const labelIndex = i - startIndex;
          
          // Calculate label position (3x10 grid) - Avery 5160 format with correct margins
          const col = labelIndex % 3;
          const row = Math.floor(labelIndex / 3);
          // Avery 5160 specifications: 0.25" margin between columns, reduced top margin, Label size 2.625" x 1"
          const leftMargin = 18; // 0.25" * 72 points/inch (left margin)
          const topMargin = 0; // 0 points - no top margin
          const bottomMargin = 36; // 0.5" * 72 points/inch
          const labelWidth = 189; // 2.625" * 72 points/inch
          const labelHeight = 72; // 1" * 72 points/inch
          const columnGap = 9; // 0.125" * 72 points/inch (reduced gap between columns)
          const x = leftMargin + (col * (labelWidth + columnGap));
          const y = 792 - labelHeight - (row * labelHeight); // Position labels properly from top
          
          // Draw label border with clear separation  
          page.drawRectangle({
            x: x,
            y: y,
            width: labelWidth,
            height: labelHeight,
            borderColor: rgb(0, 0, 0),
            borderWidth: 1,
          });
          
          // Generate proper Code 39 barcode using direct implementation
          const barcodeText = order.orderId;
          
          // Correct Code 39 character encoding table (9 bits each: 5 bars + 4 spaces)
          const code39Table: { [key: string]: string } = {
            '0': '000110100', '1': '100100001', '2': '001100001', '3': '101100000',
            '4': '000110001', '5': '100110000', '6': '001110000', '7': '000100101',
            '8': '100100100', '9': '001100100', 'A': '100001001', 'B': '001001001',
            'C': '101001000', 'D': '000011001', 'E': '100011000', 'F': '001011000',
            'G': '000001101', 'H': '100001100', 'I': '001001100', 'J': '000011100',
            'K': '100000011', 'L': '001000011', 'M': '101000010', 'N': '000010011',
            'O': '100010010', 'P': '001010010', 'Q': '000000111', 'R': '100000110',
            'S': '001000110', 'T': '000010110', 'U': '110000001', 'V': '011000001',
            'W': '111000000', 'X': '010010001', 'Y': '110010000', 'Z': '011010000',
            '-': '010000101', '.': '110000100', ' ': '011000100', '$': '010101000',
            '/': '010100010', '+': '010001010', '%': '000101010', '*': '010010100'
          };
          
          const drawCode39Barcode = (text: string, startX: number, startY: number) => {
            // Code 39 specifications: thin=1x, thick=3x, height adequate for scanning
            const thinWidth = 1.0;
            const thickWidth = 3.0;
            const barHeight = 15;
            const interCharGap = 1.0; // Gap between characters
            let currentX = startX;
            
            // Add start/stop characters (* for Code 39)
            const fullText = `*${text.toUpperCase()}*`;
            
            // Calculate and apply scaling to fit in label
            let estimatedWidth = 0;
            for (let char of fullText) {
              if (code39Table[char]) {
                estimatedWidth += (thinWidth * 6 + thickWidth * 3) + interCharGap; // 9 elements per char
              }
            }
            
            const maxWidth = 150; // Increased width for better spacing
            const scale = estimatedWidth > maxWidth ? maxWidth / estimatedWidth : 1;
            const scaledThin = thinWidth * scale;
            const scaledThick = thickWidth * scale;
            const scaledGap = interCharGap * scale;
            
            for (let char of fullText) {
              const pattern = code39Table[char];
              if (pattern) {
                // Code 39: 9 elements per character (5 bars, 4 spaces)
                // Pattern alternates: bar, space, bar, space, bar, space, bar, space, bar
                for (let i = 0; i < pattern.length; i++) {
                  const isWide = pattern[i] === '1';
                  const width = isWide ? scaledThick : scaledThin;
                  const isBar = i % 2 === 0; // Positions 0,2,4,6,8 are bars
                  
                  if (isBar) {
                    page.drawRectangle({
                      x: currentX,
                      y: startY,
                      width: width,
                      height: barHeight,
                      color: rgb(0, 0, 0),
                    });
                  }
                  currentX += width;
                }
                // Add inter-character gap (narrow space)
                currentX += scaledGap;
              }
            }
          };
          
          // Skip the original barcode drawing - will be drawn with proper color below
          console.log(`✅ Preparing Code 39 barcode for ${barcodeText}`);
          
          // Get model and action length (using display names) - need these early for display
          const actionLength = (order as any).features?.action_length || 'unknown';
          const modelDisplayName = stockModelMap.get((order as any).modelId) || (order as any).modelId || 'Unknown';
          
          // Add order information at top - Order ID and Customer Name
          const customerName = (order as any).customer || '';
          const orderText = customerName ? `${order.orderId} - ${customerName}` : order.orderId;
          page.drawText(orderText, {
            x: x + 8,
            y: y + 50,
            size: 11,
            color: rgb(0, 0, 0),
          });
          
          // Add stock model and action length on same line below barcode
          page.drawText(`${modelDisplayName} - ${actionLength.toUpperCase()}`, {
            x: x + 8,
            y: y + 22,
            size: 7,
            color: rgb(0, 0, 0),
          });
          
          // Check for special features to add to label
          const features = (order as any).features || {};
          const specialLabels = [];
          
          // Extract swivel studs and texture options for color-coded display
          const swivelStudsText = features.swivel_studs && 
                                 features.swivel_studs !== 'standard_swivel_studs' && 
                                 features.swivel_studs !== 'standard' 
                                 ? features.swivel_studs.replace(/_/g, ' ') : null;
          
          const textureText = features.texture_options && 
                             features.texture_options !== 'no_texture' && 
                             features.texture_options !== 'none'
                             ? features.texture_options.replace(/_/g, ' ') : null;
          
          // Check for NSNH (No Swivel Studs No Holes) - this should show as "NSNH"
          const hasNSNH = features.swivel_studs === 'no_swivel_studs' || 
                         features.swivel_studs === 'no_swivel_no_holes' ||
                         (features.swivel_studs && features.swivel_studs.includes('no_swivel')) ||
                         (features.swivel_studs && features.swivel_studs.includes('no_holes'));
          
          if (hasNSNH) {
            specialLabels.push('NSNH');
          }
          
          // Add non-standard swivel studs (only if it's not a "no swivel" case)
          if (swivelStudsText && !hasNSNH) {
            specialLabels.push(`SWIVEL: ${swivelStudsText.toUpperCase()}`);
          }
          
          // Add texture options in purple (simulated with different style in PDF)
          if (textureText) {
            specialLabels.push(`TEXTURE: ${textureText.toUpperCase()}`);
          }
          
          // Carbon Camo Ready
          if (features.paint_options === 'carbon_camo_ready' ||
              (features.paint_options && features.paint_options.includes('carbon_camo'))) {
            specialLabels.push('CARBON CAMO READY');
          }
          
          
          // Determine barcode color based on specifications
          const paintOption = features.paint_options || '';
          const modelId = (order as any).modelId || '';
          
          // Check if this order is high priority or late (you can add this logic later)
          const isHighPriority = false; // TODO: Add high priority logic
          const isLate = false; // TODO: Add due date checking logic
          
          // Red for high priority or late orders
          let barcodeColor = rgb(0, 0, 0); // Default black
          if (isHighPriority || isLate) {
            barcodeColor = rgb(1, 0, 0); // Red
          } else {
            // Blue for painted stock (terraine, premium, standard, rattlesnake rogue, fg* models)
            const paintedOptions = ['terraine', 'premium', 'standard', 'rattlesnake_rogue'];
            const isPaintedOption = paintedOptions.some(option => 
              paintOption.toLowerCase().includes(option)
            );
            const isFiberglassModel = modelId.toLowerCase().startsWith('fg');
            
            if (isPaintedOption || isFiberglassModel) {
              barcodeColor = rgb(0, 0.4, 1); // Blue (#0066FF)
            }
          }
          
          // Redraw barcode with appropriate color
          const redrawCode39Barcode = (text: string, startX: number, startY: number, color: any) => {
            const thinWidth = 1.0;
            const thickWidth = 3.0;
            const barHeight = 15;
            const interCharGap = 1.0;
            let currentX = startX;
            
            const fullText = `*${text.toUpperCase()}*`;
            
            let estimatedWidth = 0;
            for (let char of fullText) {
              if (code39Table[char]) {
                estimatedWidth += (thinWidth * 6 + thickWidth * 3) + interCharGap;
              }
            }
            
            const maxWidth = 150;
            const scale = estimatedWidth > maxWidth ? maxWidth / estimatedWidth : 1;
            const scaledThin = thinWidth * scale;
            const scaledThick = thickWidth * scale;
            const scaledGap = interCharGap * scale;
            
            for (let char of fullText) {
              const pattern = code39Table[char];
              if (pattern) {
                for (let i = 0; i < pattern.length; i++) {
                  const isWide = pattern[i] === '1';
                  const width = isWide ? scaledThick : scaledThin;
                  const isBar = i % 2 === 0;
                  
                  if (isBar) {
                    page.drawRectangle({
                      x: currentX,
                      y: startY,
                      width: width,
                      height: barHeight,
                      color: color,
                    });
                  }
                  currentX += width;
                }
                currentX += scaledGap;
              }
            }
          };
          
          // Draw the barcode with appropriate color (blue for terrain/premium/standard paint, black otherwise)
          redrawCode39Barcode(barcodeText, x + 8, y + 32, barcodeColor);
          
          
          // Draw special labels with appropriate colors on separate line below stock model
          if (specialLabels.length > 0) {
            let xOffset = x + 8;
            
            for (let i = 0; i < specialLabels.length; i++) {
              const label = specialLabels[i];
              let textColor = rgb(0, 0, 0); // Default black
              
              // Orange for swivel studs
              if (label.includes('SWIVEL') || label === 'NSNH') {
                textColor = rgb(1, 0.5, 0); // Orange
              }
              // Purple for texture
              else if (label.includes('TEXTURE')) {
                textColor = rgb(0.5, 0, 0.8); // Purple
              }
              
              const separator = i > 0 ? ' - ' : '';
              page.drawText(`${separator}${label}`, {
                x: xOffset,
                y: y + 16, // Move special labels higher
                size: 5,
                color: textColor,
              });
              
              xOffset += (separator.length + label.length) * 3; // Approximate text width
            }
          }
          
          // Add due date
          const dueDate = new Date(order.dueDate).toLocaleDateString('en-US', { 
            month: 'short', 
            day: 'numeric' 
          });
          page.drawText(`Due: ${dueDate}`, {
            x: x + 8,
            y: y + 10,
            size: 6,
            color: rgb(0, 0, 0),
          });
        }
      }
      
      const pdfBytes = await pdfDoc.save();
      
      // Return PDF for inline viewing (opens in new tab/popup)
      res.setHeader('Content-Type', 'application/pdf');
      res.setHeader('Content-Disposition', 'inline; filename="barcode-labels.pdf"');
      res.setHeader('Cache-Control', 'no-cache');
      res.send(Buffer.from(pdfBytes));
      
      console.log(`✅ Generated barcode labels PDF for ${orderDetails.length} orders`);

    } catch (error) {
      console.error('🏷️ Create barcode labels error:', error);
      res.status(500).json({ error: 'Failed to create barcode labels' });
    }
  });

  // Progress orders to next department
  app.post('/api/orders/progress-department', async (req, res) => {
    try {
      const { orderIds, toDepartment } = req.body;
      const { storage } = await import('../../storage');
      
      if (!orderIds || !Array.isArray(orderIds) || orderIds.length === 0) {
        return res.status(400).json({ error: 'Order IDs required' });
      }
      
      if (!toDepartment) {
        return res.status(400).json({ error: 'Target department required' });
      }

      console.log(`🔄 Progressing ${orderIds.length} orders to ${toDepartment}:`, orderIds);

      const updatedOrders = [];
      const currentTimestamp = new Date();

      for (const orderId of orderIds) {
        const order = await storage.getOrderById(orderId);
        if (order) {
          // Update department and completion timestamp
          const updateData: any = {
            currentDepartment: toDepartment,
            updatedAt: currentTimestamp
          };

          // Set completion timestamp for previous department
          if ((order as any).currentDepartment === 'Barcode') {
            updateData.barcodeCompletedAt = currentTimestamp;
          } else if ((order as any).currentDepartment === 'Layup') {
            updateData.layupCompletedAt = currentTimestamp;
          } else if ((order as any).currentDepartment === 'CNC') {
            updateData.cncCompletedAt = currentTimestamp;
          }

          // Try updating finalized order first, fall back to draft
          let updatedOrder;
          try {
            updatedOrder = await storage.updateFinalizedOrder(orderId, updateData);
          } catch (error) {
            updatedOrder = await storage.updateOrderDraft(orderId, updateData);
          }
          updatedOrders.push(updatedOrder);
          
          console.log(`✅ Progressed ${orderId} from ${(order as any).currentDepartment} to ${toDepartment}`);
        }
      }

      res.json({ 
        success: true,
        message: `Progressed ${updatedOrders.length} orders to ${toDepartment}`,
        updatedOrders: updatedOrders.length
      });

    } catch (error) {
      console.error('🔄 Progress orders error:', error);
      res.status(500).json({ error: 'Failed to progress orders' });
    }
  });

  // Create and return HTTP server
  return createServer(app);
}

export { 
  customersRoutes as customersRouter, 
  ordersRoutes as ordersRouter, 
  inventoryRoutes as inventoryRouter, 
  formsRoutes as formsRouter, 
  documentsRoutes as documentsRouter, 
  discountsRoutes as discountsRouter, 
  employeesRoutes as employeesRouter, 
  qualityRoutes as qualityRouter, 
  bomsRoutes as bomsRouter, 
  moldsRoutes as moldsRouter, 
  kickbackRoutes as kickbacksRouter, 
  orderAttachmentsRoutes as orderAttachmentsRouter,
  tasksRoutes as tasksRouter,
  communicationsRoutes as communicationsRouter,
  secureVerificationRoutes as secureVerificationRouter
};<|MERGE_RESOLUTION|>--- conflicted
+++ resolved
@@ -37,10 +37,7 @@
 import refundRoutes from './refunds';
 
 import vendorRoutes from './vendors';
-<<<<<<< HEAD
-// Commented out missing routes
-=======
->>>>>>> f649e766
+
 // import cuttingTableRoutes from './cuttingTable';
 // import materialInventoryRoutes from './materialInventory';
 // import defrostScheduleRoutes from './defrostSchedule';
@@ -156,11 +153,7 @@
   app.use('/api/vendors', vendorRoutes);
   
 
-<<<<<<< HEAD
-  // Commented out missing routes
-=======
-  // Cutting table management routes (commented out - files don't exist)
->>>>>>> f649e766
+
   // app.use('/api', cuttingTableRoutes);
   // app.use('/api', materialInventoryRoutes);
   // app.use('/api', defrostScheduleRoutes);
