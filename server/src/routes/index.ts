import { Express } from 'express';
import { createServer, type Server } from "http";
import authRoutes from './auth';
import employeesRoutes from './employees';
import usersRoutes from './users';
import ordersRoutes from './orders';
import formsRoutes from './forms';
import tasksRoutes from './tasks';
import kickbackRoutes from './kickbacks';
import inventoryRoutes from './inventory';
import customersRoutes from './customers';
import vendorsRoutes, { contactRouter, vendorDocumentRouter } from './vendors';
import qualityRoutes from './quality';
import documentsRoutes from './documents';
import moldsRoutes from './molds';
import layupPdfRoute from './layupPdfRoute';
import shippingPdfRoute from './shippingPdf';
import shippingRoutes from './shipping';
import shippingTestRoutes from './shipping-test';
import orderAttachmentsRoutes from './orderAttachments';
import discountsRoutes from './discounts';
import bomsRoutes from './boms';
import robustBomRoutes from './robustBom';
import p2BomsRoutes from './p2boms';
import communicationsRoutes from './communications';
import secureVerificationRoutes from './secureVerification';
import nonconformanceRoutes from '../../routes/nonconformance';
import paymentsRoutes from './payments';
import acceptBluePaymentsRoutes from './acceptBluePayments';
import unifiedPaymentsRoutes from './unifiedPayments';
import algorithmicSchedulerRoutes from './algorithmicScheduler';
import productionQueueRoutes from './productionQueue';
import layupScheduleRoutes from './layupSchedule';
// import gatewayReportsRoutes from './gatewayReports'; // Temporarily removed
import customerSatisfactionRoutes from './customerSatisfaction';
import poProductsRoutes from './poProducts';
import refundRoutes from './refunds';

import vendorRoutes from './vendors';
import vendorPORoutes from './vendorPOs';
import cuttingTableRoutes from './cuttingTable';
import materialInventoryRoutes from './materialInventory';
import defrostScheduleRoutes from './defrostSchedule';
import mrpRoutes from './mrp';
import enhancedRoutes from './enhanced';

import { getAccessToken } from '../utils/upsShipping';

export function registerRoutes(app: Express): Server {
  // Authentication routes
  app.use('/api/auth', authRoutes);

  // Employee management routes
  app.use('/api/employees', employeesRoutes);

  // User management routes
  app.use('/api/users', usersRoutes);

  // Order management routes  
  app.use('/api/orders', ordersRoutes);

  // Forms and submissions routes
  app.use('/api/forms', formsRoutes);

  // Task tracker routes
  app.use('/api/task-items', tasksRoutes);

  // Kickback tracking routes
  app.use('/api/kickbacks', kickbackRoutes);

  // Inventory management routes
  app.use('/api/inventory', inventoryRoutes);

  // Customer management routes
  app.use('/api/customers', customersRoutes);

  // Vendor management routes
  app.use('/api/vendors', vendorsRoutes);
  
  // Vendor contacts routes (generic)
  app.use('/api/vendor-contacts', contactRouter);
  
  // Vendor documents routes  
  app.use('/api/vendor-documents', vendorDocumentRouter);

  // Quality control and maintenance routes
  app.use('/api/quality', qualityRoutes);

  // Document management routes
  app.use('/api/documents', documentsRoutes);

  // Order attachments routes
  app.use('/api/order-attachments', orderAttachmentsRoutes);

  // Mold management routes
  app.use('/api/molds', moldsRoutes);

  // Layup PDF generation routes
  app.use('/api/pdf', layupPdfRoute);

  // Shipping PDF generation routes
  app.use('/api/shipping-pdf', shippingPdfRoute);

  // Shipping management routes
  app.use('/api/shipping', shippingRoutes);
  app.use('/api/shipping-test', shippingTestRoutes);

  // Discount management routes
  app.use('/api', discountsRoutes);

  // BOM management routes
  app.use('/api/boms', bomsRoutes);
  
  // Robust BOM management routes (P2 Enhanced)
  app.use('/api/robust-bom', robustBomRoutes);
  
  // P2 BOM management routes (CRUD)
  app.use('/api/p2-boms', p2BomsRoutes);

  // Communications management routes
  app.use('/api/communications', communicationsRoutes);

  // Nonconformance tracking routes
  app.use('/api/nonconformance', nonconformanceRoutes);

  // Payment processing routes
  app.use('/api/payments', paymentsRoutes);
  app.use('/api/accept-blue', acceptBluePaymentsRoutes);
  app.use('/api/unified-payments', unifiedPaymentsRoutes);

  // Algorithmic scheduler routes
  app.use('/api/scheduler', algorithmicSchedulerRoutes);
  
  // Production queue management routes
  app.use('/api/production-queue', productionQueueRoutes);
  
  // Layup schedule management routes
  app.use('/api/layup-schedule', layupScheduleRoutes);
  
  // Gateway reports routes - temporarily removed
  // app.use('/api/gateway-reports', gatewayReportsRoutes);
  
  // Customer satisfaction survey routes
  app.use('/api/customer-satisfaction', customerSatisfactionRoutes);

  // PO Products routes
  app.use('/api/po-products', poProductsRoutes);

  // Refund management routes
  app.use('/api/refund-requests', refundRoutes);

  // Vendor management routes
  app.use('/api/vendors', vendorRoutes);
  
<<<<<<< HEAD

=======
  // Vendor Purchase Order routes
  app.use('/api/vendor-pos', vendorPORoutes);
  
>>>>>>> 44a423bf
  // Cutting table management routes
  app.use('/api', cuttingTableRoutes);
  app.use('/api', materialInventoryRoutes);
  app.use('/api', defrostScheduleRoutes);
  
  // MRP and advanced inventory management routes (legacy)
  app.use('/api/mrp', mrpRoutes);

  // Enhanced system routes (completely separate from legacy)
  app.use('/api/enhanced', enhancedRoutes);
  

  // UPS Test endpoint
  app.post('/api/test-ups-auth', async (req, res) => {
    try {
      console.log('🚚 Testing UPS authentication...');
      const token = await getAccessToken();
      console.log('✅ UPS authentication successful');
      res.json({ 
        success: true, 
        message: 'UPS authentication successful',
        tokenLength: token.length 
      });
    } catch (error: any) {
      console.error('❌ UPS authentication failed:', error.message);
      res.status(500).json({ 
        success: false, 
        error: error.message 
      });
    }
  });
  
  // Direct algorithmic schedule endpoint for frontend auto-schedule button
  app.post('/api/algorithmic-schedule', async (req, res) => {
    console.log('🏭 LAYUP SCHEDULER FLOW: Algorithmic schedule called for comprehensive flow');
    try {
      const { maxOrdersPerDay = 50, scheduleDays = 60, workDays = [1, 2, 3, 4] } = req.body;
      
      // Use the comprehensive algorithmic scheduler for layup flow
      const fetch = (await import('node-fetch')).default;
      const response = await fetch('http://localhost:5000/api/scheduler/generate-algorithmic-schedule', {
        method: 'POST',
        headers: {
          'Content-Type': 'application/json'
        },
        body: JSON.stringify({
          maxOrdersPerDay,
          scheduleDays, 
          workDays, // Ensure Monday-Thursday scheduling [1,2,3,4]
          priorityWeighting: 'urgent' // Due date priority system
        })
      });
      
      const result: any = await response.json();
      console.log(`🏭 LAYUP SCHEDULER FLOW: Generated ${result.allocations?.length || 0} schedule allocations`);
      res.json(result);
    } catch (error) {
      console.error('❌ LAYUP SCHEDULER FLOW: Algorithmic schedule error:', error);
      res.status(500).json({ 
        success: false, 
        error: error instanceof Error ? error.message : 'Unknown error' 
      });
    }
  });



  // Health check endpoint for deployment debugging
  app.get('/api/health', async (req, res) => {
    try {
      const { storage } = await import('../../storage');
      const { testDatabaseConnection } = await import('../../db');

      const dbConnected = await testDatabaseConnection();
      const status = {
        status: 'ok',
        timestamp: new Date().toISOString(),
        database: dbConnected ? 'connected' : 'disconnected',
        environment: process.env.NODE_ENV || 'development',
        server: 'running'
      };

      if (dbConnected) {
        // Test a simple query to verify storage works
        try {
          const stockModels = await storage.getAllStockModels();
          status.database = `connected (${stockModels.length} stock models)`;
        } catch (error) {
          status.database = 'connected but storage error';
        }
      }

      res.json(status);
    } catch (error) {
      res.status(500).json({ 
        status: 'error', 
        error: error instanceof Error ? error.message : 'Unknown error',
        timestamp: new Date().toISOString()
      });
    }
  });

  // P1 Layup Queue endpoint - provides unified production queue for layup scheduler
  app.get('/api/p1-layup-queue', async (req, res) => {
    try {
      const { storage } = await import('../../storage');
      const { inferStockModelFromFeatures } = await import('../utils/stockModelInference');
      
      // AUTOMATIC CLEANUP: Remove orphaned layup schedule entries 
      // (orders that have progressed beyond P1 Production Queue and Layup departments)
      console.log('🧹 CLEANUP: Removing orphaned layup schedule entries...');
      await cleanupOrphanedLayupScheduleEntries(storage);
      
      // AUTOMATIC CLEANUP: Move orders with no stock model or "None" to appropriate departments
      // Note: Full cleanup is now handled in productionQueue.ts endpoint
      console.log('🧹 CLEANUP: Basic cleanup for layup scheduler...');
      
      // Get all orders that haven't entered production yet (P1 Production Queue)
      // Include both finalized orders and active production orders
      // EXCLUDE orders with no stock model or stock model "None" - they should be handled elsewhere
      const allOrders = await storage.getAllOrders();
      const unscheduledOrders = allOrders.filter(order => {
        const currentDept = (order as any).currentDepartment;
        const stockModel = (order as any).stockModelId || (order as any).modelId;
        
        // Only include orders in P1 Production Queue
        if (currentDept !== 'P1 Production Queue') {
          return false;
        }
        
        // EXCLUDE orders with no stock model or invalid stock models - they need attention or should go to shipping
        if (!stockModel || stockModel === '' || stockModel.toLowerCase() === 'none' || stockModel.toLowerCase() === 'no_stock') {
          console.log(`⚠️ FILTERING OUT: Order ${(order as any).orderId} has no valid stock model (${stockModel}) - should be handled elsewhere`);
          return false;
        }
        
        // EXCLUDE orders without action_length - they need attention
        const features = (order as any).features || {};
        if (!features.action_length || features.action_length === '') {
          console.log(`⚠️ FILTERING OUT: Order ${(order as any).orderId} has no action_length selected - needs attention`);
          return false;
        }
        
        return true;
      });
      
      // Also get active orders from the orders table (for P1 PO production orders)
      const { pool } = await import('../../db');
      
      // Use direct SQL query to avoid schema conflicts
      const activeOrdersResult = await pool.query(`
        SELECT 
          id,
          order_id as "orderId",
          customer_id as "customer",
          product,
          date,
          due_date as "dueDate",
          current_department as "currentDepartment",
          status
        FROM orders 
        WHERE current_department = 'P1 Production Queue'
      `);
      
      const activeOrders = activeOrdersResult || [];
      
      // Convert active orders to the expected format and combine
      const formattedActiveOrders = activeOrders.map((order: any) => ({
        id: order.id,
        orderId: order.orderId,
        orderDate: order.date, // Use date field directly
        dueDate: order.dueDate,
        currentDepartment: (order as any).currentDepartment,
        customerId: order.customer,
        features: {},
        modelId: order.product,
        status: (order as any).status,
        poId: null,
        productionOrderId: null
      }));
      
      // Combine both sources  
      const combinedUnscheduledOrders = [...unscheduledOrders, ...formattedActiveOrders];
      
      // Fetch P1 PO orders from all_orders table (orders created from P1 PO week selection)
      console.log('🔍 Fetching P1 PO orders from all_orders table...');
      const p1POOrdersResult = await pool.query(`
        SELECT 
          order_id as "orderId",
          customer_id as "customerId",
          model_id as "stockModelId",
          due_date as "dueDate",
          current_department as "currentDepartment",
          status,
          features,
          created_at as "createdAt",
          'p1_purchase_order' as source
        FROM all_orders 
        WHERE order_id LIKE 'PO%'
          AND (current_department = 'P1 Production Queue' OR current_department = 'Layup/Plugging')
        ORDER BY due_date ASC
      `);

      // Format the P1 PO orders
      const p1POOrdersRows = Array.isArray(p1POOrdersResult) ? p1POOrdersResult : [];
      console.log(`🔍 Found ${p1POOrdersRows.length} P1 PO orders in all_orders table`);
      
      const p1POOrders = p1POOrdersRows.map((po: any) => ({
        id: po.orderId,
        orderId: po.orderId,
        orderDate: po.createdAt,
        dueDate: po.dueDate,
        currentDepartment: po.currentDepartment,
        customerId: po.customerId,
        features: po.features || {},
        modelId: po.stockModelId,
        stockModelId: po.stockModelId,
        product: po.stockModelId,
        status: po.status,
        source: po.source,  // This will be 'p1_purchase_order'
        priorityScore: po.priorityScore || 1500
      }));

      console.log(`🏭 Found ${p1POOrders.length} P1 PO orders from week selection`);

      // Combine both order types into unified production queue with enhanced stock model inference
      console.log(`📦 Processing ${combinedUnscheduledOrders.length} total main orders + ${p1POOrders.length} P1 PO orders for P1 layup queue`);
      
      const combinedQueue = [
        // Add the P1 PO orders first (highest priority)
        ...p1POOrders,
        ...combinedUnscheduledOrders.map(order => {
          // Determine correct source type based on order characteristics
          // Only treat as production_order if it has poId or productionOrderId
          // customerPO field is unreliable - often contains customer names instead of PO numbers
          const sourceType = (order as any).poId || (order as any).productionOrderId ? 'production_order' : 'main_orders';
          
          const { stockModelId, product } = inferStockModelFromFeatures({
            ...order,
            source: sourceType
          });
          
          // DEBUG: Log Mesa Universal orders specifically
          if (stockModelId === 'mesa_universal') {
            console.log(`🏔️ MESA ORDER: ${order.orderId} → ${stockModelId} (source: ${sourceType})`);
          }
          
          return {
            ...order,
            source: sourceType,
            priorityScore: calculatePriorityScore(order.dueDate),
            orderId: order.orderId,
            stockModelId,
            modelId: stockModelId, // Ensure modelId matches stockModelId for consistent material detection
            product,
            stockModelName: product
          };
        })
      ];
      
      // Count Mesa Universal orders in final result
      const mesaCount = combinedQueue.filter(order => (order as any).modelId === 'mesa_universal').length;
      console.log(`🏔️ FINAL MESA COUNT: ${mesaCount} Mesa Universal orders in P1 layup queue API response`);
      
      // Sort by priority score (lower = higher priority)
      combinedQueue.sort((a, b) => a.priorityScore - b.priorityScore);
      
      res.json(combinedQueue);
    } catch (error) {
      console.error('❌ P1 layup queue fetch error:', error);
      res.status(500).json({ error: "Failed to fetch P1 layup queue" });
    }
  });



  // Helper function to calculate priority score based on due date
  function calculatePriorityScore(dueDate: string | Date | null): number {
    if (!dueDate) return 100; // No due date = lowest priority
    
    const due = new Date(dueDate);
    const now = new Date();
    const daysUntilDue = Math.ceil((due.getTime() - now.getTime()) / (1000 * 60 * 60 * 24));
    
    if (daysUntilDue < 0) return 1; // Overdue = highest priority
    if (daysUntilDue <= 7) return 10; // Due within week
    if (daysUntilDue <= 30) return 30; // Due within month
    return 50; // Further out
  }

  // Helper function to automatically handle orders that need attention or movement
  async function autoMoveInvalidStockModelOrders(storage: any) {
    try {
      const allOrders = await storage.getAllOrders();
      
      // Split orders into two categories: those to move to Shipping QC vs those needing attention
      const ordersToMoveToShipping = [];
      const ordersNeedingAttention = [];
      
      for (const order of allOrders) {
        const currentDept = order.currentDepartment;
        const stockModel = order.stockModelId || order.modelId;
        const features = order.features || {};
        
        // Only check orders in P1 Production Queue
        if (currentDept !== 'P1 Production Queue') {
          continue;
        }
        
        // Orders with "no_stock" or "None" go directly to Shipping QC
        if (stockModel && (stockModel.toLowerCase() === 'no_stock' || stockModel.toLowerCase() === 'none')) {
          ordersToMoveToShipping.push(order);
        }
        // Orders with missing stock model or missing action_length need attention
        else if (!stockModel || stockModel === '' || !features.action_length || features.action_length === '') {
          ordersNeedingAttention.push(order);
        }
      }

      console.log(`🧹 Found ${ordersToMoveToShipping.length} orders to move to Shipping QC and ${ordersNeedingAttention.length} orders needing attention`);
      
      // Move orders with "no_stock"/"None" to Shipping QC
      for (const order of ordersToMoveToShipping) {
        const stockModel = order.stockModelId || order.modelId || 'empty';
        console.log(`🚀 AUTO-MOVING: Order ${order.orderId} (stock model: "${stockModel}") from P1 Production Queue → Shipping QC`);
        
        try {
          await storage.updateFinalizedOrder(order.orderId, {
            currentDepartment: 'Shipping QC',
            updatedAt: new Date()
          });
          console.log(`✅ Successfully moved order ${order.orderId} to Shipping QC`);
        } catch (error) {
          console.error(`❌ Failed to move order ${order.orderId}:`, error);
        }
      }
      
      // Create kickbacks for orders needing attention
      for (const order of ordersNeedingAttention) {
        const stockModel = order.stockModelId || order.modelId || 'empty';
        const features = order.features || {};
        const missingItems = [];
        
        if (!stockModel || stockModel === '') {
          missingItems.push('stock model');
        }
        if (!features.action_length || features.action_length === '') {
          missingItems.push('action length');
        }
        
        const reasonText = `Order needs attention: Missing ${missingItems.join(' and ')}. Cannot proceed to production until resolved.`;
        
        console.log(`⚠️ CREATING KICKBACK: Order ${order.orderId} needs attention (missing: ${missingItems.join(', ')})`);
        
        try {
          // Check if a kickback already exists for this order
          const existingKickbacks = await storage.getKickbacksByOrderId(order.orderId);
          const hasOpenKickback = existingKickbacks.some((kb: any) => kb.status === 'OPEN' || kb.status === 'IN_PROGRESS');
          
          if (!hasOpenKickback) {
            const kickbackData = {
              orderId: order.orderId,
              kickbackDept: 'CNC', // Using CNC as default department for configuration issues
              reasonCode: 'DESIGN_ISSUE',
              reasonText: reasonText,
              kickbackDate: new Date(),
              reportedBy: 'SYSTEM_AUTO_CLEANUP',
              status: 'OPEN',
              priority: 'MEDIUM',
              impactedDepartments: ['P1 Production Queue'],
              rootCause: `Missing required configuration: ${missingItems.join(', ')}`,
              correctiveAction: null
            };
            
            await storage.createKickback(kickbackData);
            console.log(`✅ Created kickback for order ${order.orderId} - now in "Orders That Need Attention"`);
          } else {
            console.log(`ℹ️ Order ${order.orderId} already has an open kickback - skipping`);
          }
        } catch (error) {
          console.error(`❌ Failed to create kickback for order ${order.orderId}:`, error);
        }
      }
      
      if (ordersToMoveToShipping.length > 0 || ordersNeedingAttention.length > 0) {
        console.log(`🧹 AUTO-CLEANUP COMPLETE: Moved ${ordersToMoveToShipping.length} orders to Shipping QC, created kickbacks for ${ordersNeedingAttention.length} orders needing attention`);
      }
    } catch (error) {
      console.error('❌ Error in autoMoveInvalidStockModelOrders:', error);
    }
  }

  // Helper function to clean up orphaned layup schedule entries
  async function cleanupOrphanedLayupScheduleEntries(storage: any) {
    try {
      const { db } = await import('../../db');
      
      // Use raw SQL for reliable cleanup - remove entries where orders have progressed beyond P1/Layup
      const result = await db.execute(`
        DELETE FROM layup_schedule 
        WHERE order_id IN (
          SELECT ls.order_id 
          FROM layup_schedule ls 
          LEFT JOIN all_orders ao ON ls.order_id = ao.order_id 
          WHERE ao.current_department NOT IN ('P1 Production Queue', 'Layup')
        )
      `);
      
      const deletedCount = result.rowCount || 0;
      if (deletedCount > 0) {
        console.log(`✅ CLEANUP: Removed ${deletedCount} orphaned layup schedule entries`);
      } else {
        console.log('✅ CLEANUP: No orphaned layup schedule entries found');
      }
    } catch (error) {
      console.error('❌ CLEANUP ERROR:', error);
      // Don't throw - let the main API continue working even if cleanup fails
    }
  }

  // Layup Schedule API endpoints - with date filtering support
  app.get('/api/layup-schedule', async (req, res) => {
    try {
      const { storage } = await import('../../storage');
      const { weekStart, weekEnd } = req.query;
      
      // If date range provided, filter by dates
      if (weekStart && weekEnd) {
        console.log(`📅 Filtering layup schedule by date range: ${weekStart} to ${weekEnd}`);
        const scheduleData = await storage.getLayupScheduleByDateRange(weekStart as string, weekEnd as string);
        res.json(scheduleData);
      } else {
        // Default: return all schedule data
        const scheduleData = await storage.getAllLayupSchedule();
        res.json(scheduleData);
      }
    } catch (error) {
      console.error('❌ Layup schedule fetch error:', error);
      res.status(500).json({ error: "Failed to fetch layup schedule" });
    }
  });

  app.post('/api/layup-schedule', async (req, res) => {
    try {
      console.log('🔧 LAYUP SCHEDULE CREATE CALLED', req.body);
      const { storage } = await import('../../storage');
      
      // Convert scheduledDate string to Date object if needed
      const data = { ...req.body };
      if (data.scheduledDate && typeof data.scheduledDate === 'string') {
        data.scheduledDate = new Date(data.scheduledDate);
      }
      
      const result = await storage.createLayupSchedule(data);
      console.log('🔧 Created layup schedule entry:', result);
      res.json(result);
    } catch (error) {
      console.error('❌ Layup schedule create error:', error);
      res.status(500).json({ error: "Failed to create layup schedule entry" });
    }
  });

  app.delete('/api/layup-schedule/by-order/:orderId', async (req, res) => {
    try {
      console.log('🔧 LAYUP SCHEDULE DELETE BY ORDER CALLED', req.params.orderId);
      const { storage } = await import('../../storage');
      await storage.deleteLayupScheduleByOrder(req.params.orderId);
      res.json({ success: true });
    } catch (error) {
      console.error('❌ Layup schedule delete error:', error);
      res.status(500).json({ error: "Failed to delete layup schedule entries" });
    }
  });


  // Generate layup schedule from production queue
  app.post('/api/layup-schedule/generate', async (req, res) => {
    try {
      console.log('🔧 LAYUP SCHEDULE GENERATE CALLED');
      const { storage } = await import('../../storage');
      
      // Get orders from the same source as the frontend - P1 layup queue
      console.log('🔧 Fetching orders from P1 layup queue (same as frontend)...');
      const p1QueueResponse = await fetch('http://localhost:5000/api/p1-layup-queue');
      if (!p1QueueResponse.ok) {
        throw new Error(`Failed to fetch P1 layup queue: ${p1QueueResponse.statusText}`);
      }
      const p1Orders = await p1QueueResponse.json();
      console.log('🔧 Found orders from P1 layup queue for scheduling:', p1Orders.length);
      
      // Get mold and employee settings (using same API as LayupScheduler component)
      const molds = await storage.getAllMolds();
      const employeeSettingsResponse = await fetch('http://localhost:5000/api/layup-employee-settings');
      const layupEmployees = await employeeSettingsResponse.json();
      
      console.log('🔧 Found molds:', molds.length);
      console.log('🔧 Found layup employees:', layupEmployees.length);
      console.log('🔧 First few P1 orders from queue:', p1Orders.slice(0, 3).map((o: any) => ({ 
        orderId: o.orderId, 
        stockModelId: o.stockModelId || o.modelId,
        source: o.source,
        currentDepartment: o.currentDepartment
      })));
      
      // Get stock models for proper mapping
      const stockModels = await storage.getAllStockModels();
      
      // Transform P1 orders for scheduler utility (these already have proper stock model IDs)
      const orders = p1Orders.map((order: any) => {
        // P1 orders already have stockModelId or modelId
        let stockModelId = order.stockModelId || order.modelId;
        
        // If still no stock model, try to infer from product name
        if (!stockModelId || stockModelId === 'unknown') {
          const productName = order.product || order.modelId || '';
          if (productName.toLowerCase().includes('mesa')) {
            stockModelId = 'mesa_universal';
          } else {
            stockModelId = 'unknown';
          }
        }
        
        return {
          orderId: order.orderId,
          product: order.product || order.modelId || 'Unknown Product',
          customer: order.customer || 'Unknown Customer',
          stockModelId: stockModelId,
          dueDate: order.dueDate,
          orderDate: order.orderDate,
          priorityScore: order.priorityScore || (order.source === 'p1_purchase_order' ? 20 : 50), // P1 PO orders get higher priority
          quantity: 1,
          features: order.features || {},
          source: order.source || 'main_orders'
        };
      });
      
      console.log('🔧 Transformed P1 orders with stock models:', orders.slice(0, 3).map(o => ({ 
        orderId: o.orderId, 
        product: o.product, 
        stockModelId: o.stockModelId,
        source: o.source
      })));
      
      const employeeSettings = layupEmployees.map((emp: any) => ({
        employeeId: emp.employeeId,
        name: emp.name || `Employee ${emp.employeeId}`,
        rate: emp.rate || 1.5, // orders per hour
        hours: emp.hours || 8   // working hours per day
      }));
      
      console.log('🔧 Employee settings for scheduling:', employeeSettings);
      
      // Import and use the proper scheduling algorithm that respects employee production rates
      const { generateLayupSchedule } = await import('../../../client/src/utils/schedulerUtils');
      
      console.log('🔧 Using advanced scheduling algorithm with employee production rates...');
      
      // Clear existing schedule
      await storage.clearLayupSchedule();
      
      // Prepare mold settings with proper interface matching MoldSettings
      const moldSettings = molds.map(mold => ({
        moldId: mold.moldId,
        modelName: mold.modelName || mold.moldId, // Use moldId as fallback for modelName
        enabled: true,
        multiplier: 1, // Default capacity multiplier: 1 order per mold per day
        instanceNumber: 1, // Default instance
        stockModels: mold.stockModels || [] // Include stock model compatibility
      }));
      
      console.log('🔧 Mold settings for scheduling:', moldSettings.slice(0, 3));
      
      // Use the sophisticated scheduling algorithm that respects employee production rates
      const scheduleResults = generateLayupSchedule(orders, moldSettings, employeeSettings);
      
      console.log('🔧 Advanced scheduler generated', scheduleResults.length, 'schedule entries');
      console.log('🔧 First few schedule results:', scheduleResults.slice(0, 3).map(r => ({
        orderId: r.orderId,
        date: r.scheduledDate.toDateString(),
        moldId: r.moldId,
        employeeCount: r.employeeAssignments.length
      })));
      
      const createdEntries = [];
      
      // Convert schedule results to database entries
      for (const result of scheduleResults) {
        const scheduleEntry = {
          orderId: result.orderId,
          scheduledDate: result.scheduledDate,
          moldId: result.moldId,
          employeeAssignments: result.employeeAssignments,
          isOverride: false
        };
        
        const created = await storage.createLayupSchedule(scheduleEntry);
        createdEntries.push(created);
      }
      
      console.log('🔧 Created layup schedule entries:', createdEntries.length);
      res.json({
        success: true,
        entriesGenerated: createdEntries.length,
        schedule: createdEntries
      });
      
    } catch (error) {
      console.error('❌ Error generating layup schedule:', error);
      res.status(500).json({ error: 'Failed to generate layup schedule' });
    }
  });

  // P2 Customer bypass route to avoid monolithic conflicts
  app.get('/api/p2-customers-bypass', async (req, res) => {
    try {
      console.log('🔧 DIRECT P2 CUSTOMERS BYPASS ROUTE CALLED');
      const { storage } = await import('../../storage');
      const p2Customers = await storage.getAllP2Customers();
      console.log('🔧 Found P2 customers:', p2Customers.length);
      res.json(p2Customers);
    } catch (error) {
      console.error('Get P2 customers error:', error);
      res.status(500).json({ error: "Failed to fetch P2 customers" });
    }
  });

  // P2 Purchase Orders bypass route to avoid monolithic conflicts
  app.get('/api/p2-purchase-orders-bypass', async (req, res) => {
    try {
      console.log('🔧 DIRECT P2 PURCHASE ORDERS BYPASS ROUTE CALLED');
      const { storage } = await import('../../storage');
      const pos = await storage.getAllP2PurchaseOrders();
      console.log('🔧 Found P2 purchase orders:', pos.length);
      res.json(pos);
    } catch (error) {
      console.error('🔧 P2 purchase orders bypass error:', error);
      res.status(500).json({ error: "Failed to fetch P2 purchase orders via bypass route" });
    }
  });

  // Push orders to Layup/Plugging department
  app.post('/api/push-to-layup-plugging', async (req, res) => {
    try {
      console.log('🔧 PUSH TO LAYUP/PLUGGING CALLED', req.body);
      const { orderIds } = req.body;
      
      if (!orderIds || !Array.isArray(orderIds)) {
        return res.status(400).json({ error: 'orderIds array is required' });
      }
      
      const { storage } = await import('../../storage');
      
      // Update orders to move them to Layup/Plugging department
      const updatePromises = orderIds.map(async (orderId: string) => {
        try {
          // Try to update regular orders first
          const order = await storage.getOrderById(orderId);
          if (order) {
            // Simple success return since updateOrderDepartment doesn't exist yet
            console.log(`Order ${orderId} would be moved to Layup/Plugging`);
            return { orderId, status: 'moved to Layup/Plugging' };
          }
          
          // If not found in regular orders, try production orders
          const productionOrder = await storage.getProductionOrder(parseInt(orderId));
          if (productionOrder) {
            // Update without status field since it's not in the type
            return await storage.updateProductionOrder(parseInt(orderId), {
              notes: 'Moved to Layup/Plugging department'
            });
          }
          
          throw new Error(`Order ${orderId} not found`);
        } catch (error) {
          console.error(`Failed to update order ${orderId}:`, error);
          return null;
        }
      });
      
      const results = await Promise.all(updatePromises);
      const updatedOrders = results.filter((result: any) => result !== null);
      
      console.log('🔧 Updated orders to Layup/Plugging:', updatedOrders.length);
      res.json({
        success: true,
        updatedOrders: updatedOrders,
        totalProcessed: orderIds.length
      });
      
    } catch (error) {
      console.error('❌ Push to layup/plugging error:', error);
      res.status(500).json({ error: "Failed to push orders to layup/plugging department" });
    }
  });

  // Python scheduler integration endpoint
  app.post('/api/python-scheduler', async (req, res) => {
    try {
      console.log('🐍 PYTHON SCHEDULER CALLED');
      const { orders, molds, employees } = req.body;
      
      // Simple JavaScript-based scheduler that mimics Python logic
      // This is a placeholder implementation that can be enhanced
      const schedule: any[] = [];
      const workDays: Date[] = [];
      
      // Generate next 30 work days (Monday-Thursday only)
      const today = new Date();
      let currentDate = new Date(today);
      
      while (workDays.length < 30) {
        const dayOfWeek = currentDate.getDay();
        if (dayOfWeek >= 1 && dayOfWeek <= 4) { // Monday through Thursday
          workDays.push(new Date(currentDate));
        }
        currentDate.setDate(currentDate.getDate() + 1);
      }
      
      // Simple round-robin assignment
      const availableMolds = molds.filter((m: any) => m.enabled);
      const defaultMold = availableMolds.length > 0 ? availableMolds[0] : { moldId: 'DEFAULT-1' };
      
      orders.slice(0, Math.min(orders.length, 100)).forEach((order: any, index: number) => {
        const workDayIndex = index % workDays.length;
        const moldIndex = index % Math.max(availableMolds.length, 1);
        
        schedule.push({
          order_id: order.orderId,
          mold_id: availableMolds[moldIndex]?.moldId || defaultMold.moldId,
          scheduled_date: workDays[workDayIndex].toISOString().split('T')[0],
          priority_score: (order as any).priorityScore || 50
        });
      });
      
      console.log('🐍 Generated schedule entries:', schedule.length);
      res.json({
        success: true,
        schedule: schedule,
        message: 'JavaScript-based scheduler completed (Python integration can be added later)'
      });
      
    } catch (error) {
      console.error('❌ Python scheduler error:', error);
      res.status(500).json({ error: "Failed to run scheduler" });
    }
  });

  app.post('/api/p2-purchase-orders-bypass', async (req, res) => {
    try {
      console.log('🔧 P2 PURCHASE ORDER CREATE BYPASS ROUTE CALLED');
      const { storage } = await import('../../storage');
      const poData = req.body;
      const po = await storage.createP2PurchaseOrder(poData);
      console.log('🔧 Created P2 purchase order:', po.id);
      res.status(201).json(po);
    } catch (error) {
      console.error('🔧 P2 purchase order create bypass error:', error);
      res.status(500).json({ error: "Failed to create P2 purchase order via bypass route" });
    }
  });

  app.put('/api/p2-purchase-orders-bypass/:id', async (req, res) => {
    try {
      console.log('🔧 P2 PURCHASE ORDER UPDATE BYPASS ROUTE CALLED');
      const { storage } = await import('../../storage');
      const { id } = req.params;
      const poData = req.body;
      const po = await storage.updateP2PurchaseOrder(parseInt(id), poData);
      console.log('🔧 Updated P2 purchase order:', po.id);
      res.json(po);
    } catch (error) {
      console.error('🔧 P2 purchase order update bypass error:', error);
      res.status(500).json({ error: "Failed to update P2 purchase order via bypass route" });
    }
  });

  app.delete('/api/p2-purchase-orders-bypass/:id', async (req, res) => {
    try {
      console.log('🔧 P2 PURCHASE ORDER DELETE BYPASS ROUTE CALLED');
      const { storage } = await import('../../storage');
      const { id } = req.params;
      await storage.deleteP2PurchaseOrder(parseInt(id));
      console.log('🔧 Deleted P2 purchase order:', id);
      res.json({ success: true });
    } catch (error) {
      console.error('🔧 P2 purchase order delete bypass error:', error);
      res.status(500).json({ error: "Failed to delete P2 purchase order via bypass route" });
    }
  });

  // Stock Models routes - bypass to old monolithic routes temporarily
  app.get('/api/stock-models', async (req, res) => {
    try {
      console.log("🔍 Stock models API called");
      const { storage } = await import('../../storage');
      const stockModels = await storage.getAllStockModels();
      console.log("🔍 Retrieved stock models from storage:", stockModels.length, "models");
      if (stockModels.length > 0) {
        console.log("🔍 First stock model from storage:", stockModels[0]);
        console.log("🔍 First stock model keys:", Object.keys(stockModels[0]));
      }

      // Transform data to ensure proper format for frontend
      const transformedModels = stockModels.map(model => ({
        id: model.id,
        name: model.name,
        displayName: model.displayName || (model as any).display_name || model.name,
        price: model.price,
        description: model.description,
        isActive: model.isActive,
        sortOrder: model.sortOrder,
        createdAt: model.createdAt,
        updatedAt: model.updatedAt
      }));

      console.log("🔍 Transformed models count:", transformedModels.length);
      if (transformedModels.length > 0) {
        console.log("🔍 First transformed model:", transformedModels[0]);
      }

      res.json(transformedModels);
    } catch (error) {
      console.error("🚨 Error retrieving stock models:", error);
      res.status(500).json({ error: "Failed to retrieve stock models" });
    }
  });

  app.post('/api/stock-models', async (req, res) => {
    try {
      console.log('🔧 STOCK MODEL CREATE ROUTE CALLED');
      console.log('🔧 Request body:', req.body);
      const { storage } = await import('../../storage');
      const stockModel = await storage.createStockModel(req.body);
      console.log('🔧 Created stock model:', stockModel.id);
      res.status(201).json(stockModel);
    } catch (error) {
      console.error('🔧 Stock model create error:', error);
      res.status(500).json({ error: "Failed to create stock model" });
    }
  });

  app.put('/api/stock-models/:id', async (req, res) => {
    try {
      console.log('🔧 STOCK MODEL UPDATE ROUTE CALLED');
      console.log('🔧 Stock model ID:', req.params.id);
      console.log('🔧 Request body:', req.body);
      const { storage } = await import('../../storage');
      const { id } = req.params;
      const stockModel = await storage.updateStockModel(id, req.body);
      console.log('🔧 Updated stock model:', stockModel.id);
      res.json(stockModel);
    } catch (error) {
      console.error('🔧 Stock model update error:', error);
      res.status(500).json({ error: "Failed to update stock model" });
    }
  });

  app.delete('/api/stock-models/:id', async (req, res) => {
    try {
      console.log('🔧 STOCK MODEL DELETE ROUTE CALLED');
      const { storage } = await import('../../storage');
      const { id } = req.params;
      await storage.deleteStockModel(id);
      console.log('🔧 Deleted stock model:', id);
      res.json({ success: true });
    } catch (error) {
      console.error('🔧 Stock model delete error:', error);
      res.status(500).json({ error: "Failed to delete stock model" });
    }
  });

  // Features routes - bypass to old monolithic routes temporarily
  app.get('/api/features', async (req, res) => {
    try {
      const { storage } = await import('../../storage');
      const features = await storage.getAllFeatures();
      res.json(features);
    } catch (error) {
      console.error('🎯 Features API Error:', error);
      res.status(500).json({ error: "Failed to retrieve features" });
    }
  });

  app.post('/api/features', async (req, res) => {
    try {
      console.log('🔧 FEATURE CREATE ROUTE CALLED');
      console.log('🔧 Request body:', req.body);
      const { storage } = await import('../../storage');
      const feature = await storage.createFeature(req.body);
      console.log('🔧 Created feature:', feature.id);
      res.status(201).json(feature);
    } catch (error) {
      console.error('🔧 Feature create error:', error);
      res.status(500).json({ error: "Failed to create feature" });
    }
  });

  app.put('/api/features/:id', async (req, res) => {
    try {
      console.log('🔧 FEATURE UPDATE ROUTE CALLED');
      console.log('🔧 Feature ID:', req.params.id);
      console.log('🔧 Request body:', req.body);
      const { storage } = await import('../../storage');
      const { id } = req.params;
      const feature = await storage.updateFeature(id, req.body);
      console.log('🔧 Updated feature:', feature.id);
      res.json(feature);
    } catch (error) {
      console.error('🔧 Feature update error:', error);
      res.status(500).json({ error: "Failed to update feature" });
    }
  });

  app.delete('/api/features/:id', async (req, res) => {
    try {
      console.log('🔧 FEATURE DELETE ROUTE CALLED');
      const { storage } = await import('../../storage');
      const { id } = req.params;
      await storage.deleteFeature(id);
      console.log('🔧 Deleted feature:', id);
      res.json({ success: true });
    } catch (error) {
      console.error('🔧 Feature delete error:', error);
      res.status(500).json({ error: "Failed to delete feature" });
    }
  });

  app.get('/api/feature-categories', async (req, res) => {
    try {
      const { storage } = await import('../../storage');
      const categories = await storage.getAllFeatureCategories();
      res.json(categories);
    } catch (error) {
      console.error("Get feature categories error:", error);
      res.status(500).json({ error: "Failed to get feature categories" });
    }
  });

  app.get('/api/feature-sub-categories', async (req, res) => {
    try {
      const { storage } = await import('../../storage');
      const subCategories = await storage.getAllFeatureSubCategories();
      res.json(subCategories);
    } catch (error) {
      console.error("Get feature sub-categories error:", error);
      res.status(500).json({ error: "Failed to get feature sub-categories" });
    }
  });

  // NEW: Direct employee layup settings route for LayupScheduler
  app.get('/api/employee-layup-data', async (req, res) => {
    try {
      console.log('🚀 NEW ROUTE CALLED: /api/employee-layup-data');
      const { storage } = await import('../../storage');
      const settings = await storage.getAllEmployeeLayupSettings();
      console.log('🚀 Employee data retrieved:', settings.length, 'employees');
      res.setHeader('Content-Type', 'application/json');
      res.json(settings);
    } catch (error) {
      console.error('🚀 Employee data fetch error:', error);
      res.status(500).json({ error: "Failed to fetch employee data" });
    }
  });

  // Temporary bypass route for employee layup settings (different path to avoid conflicts)
  app.get('/api/layup-employee-settings', async (req, res) => {
    try {
      console.log('🔧 BYPASS ROUTE CALLED: /api/layup-employee-settings');
      console.log('🔧 Request method:', req.method);
      console.log('🔧 Request path:', req.path);

      const { storage } = await import('../../storage');
      const settings = await storage.getAllEmployeeLayupSettings();
      console.log('🔧 Found employees from database:', settings);
      console.log('🔧 Employee count:', settings.length);
      console.log('🔧 Returning JSON response...');

      // Set explicit headers to ensure JSON response
      res.setHeader('Content-Type', 'application/json');
      res.json(settings);
      console.log('🔧 JSON response sent successfully');
    } catch (error) {
      console.error('🔧 Employee layup settings fetch error:', error);
      res.status(500).json({ error: "Failed to fetch employee layup settings" });
    }
  });

  // Update employee layup settings
  app.put('/api/layup-employee-settings/:id', async (req, res) => {
    try {
      console.log('🔧 EMPLOYEE UPDATE ROUTE CALLED:', req.params.id);
      console.log('🔧 Request body:', req.body);

      const { storage } = await import('../../storage');
      const { id } = req.params;
      const { rate, moldsPerHour, dailyCapacity, hours } = req.body;

      // First, get the employee to find their employeeId string
      const employees = await storage.getAllEmployeeLayupSettings();
      const employee = employees.find(emp => emp.id === parseInt(id));
      
      if (!employee) {
        console.error(`❌ Employee with ID ${id} not found`);
        return res.status(404).json({ error: "Employee not found" });
      }

      const employeeIdString = employee.employeeId || employee.name || `employee-${id}`;
      console.log(`🔍 Using employeeId string: "${employeeIdString}" for database ID: ${id}`);

      // Update employee settings - use moldsPerHour as rate and calculate dailyCapacity
      const updateData = {
        rate: parseFloat(moldsPerHour || rate) || 1.25, // Store moldsPerHour as rate
        hours: parseFloat(hours) || 8,
        department: 'Layup',
        isActive: true
      };

      const updatedEmployee = await storage.updateEmployeeLayupSettings(employeeIdString, updateData);

      console.log('🔧 Updated employee:', updatedEmployee);
      res.json(updatedEmployee);
    } catch (error) {
      console.error('🔧 Employee update error:', error);
      res.status(500).json({ error: "Failed to update employee settings" });
    }
  });

  // Address routes - bypass to old monolithic routes temporarily
  app.get('/api/addresses/all', async (req, res) => {
    try {
      const { storage } = await import('../../storage');
      const addresses = await storage.getAllAddresses();
      res.json(addresses);
    } catch (error) {
      console.error("Get all addresses error:", error);
      res.status(500).json({ error: "Failed to fetch addresses" });
    }
  });

  app.post('/api/addresses', async (req, res) => {
    try {
      console.log('🔧 ADDRESS CREATE ROUTE CALLED');
      console.log('🔧 Request body:', req.body);
      const { storage } = await import('../../storage');
      const addressData = req.body;
      const address = await storage.createCustomerAddress(addressData);
      console.log('🔧 Created address:', address.id);
      res.status(201).json(address);
    } catch (error) {
      console.error('🔧 Address create error:', error);
      res.status(500).json({ error: "Failed to create address" });
    }
  });

  app.put('/api/addresses/:id', async (req, res) => {
    try {
      console.log('🔧 ADDRESS UPDATE ROUTE CALLED');
      const { storage } = await import('../../storage');
      const { id } = req.params;
      const addressData = req.body;
      const address = await storage.updateCustomerAddress(parseInt(id), addressData);
      console.log('🔧 Updated address:', address.id);
      res.json(address);
    } catch (error) {
      console.error('🔧 Address update error:', error);
      res.status(500).json({ error: "Failed to update address" });
    }
  });

  app.delete('/api/addresses/:id', async (req, res) => {
    try {
      console.log('🔧 ADDRESS DELETE ROUTE CALLED');
      const { storage } = await import('../../storage');
      const { id } = req.params;
      await storage.deleteCustomerAddress(parseInt(id));
      console.log('🔧 Deleted address:', id);
      res.json({ success: true });
    } catch (error) {
      console.error('🔧 Address delete error:', error);
      res.status(500).json({ error: "Failed to get all addresses" });
    }
  });

  app.get('/api/addresses', async (req, res) => {
    try {
      const { customerId } = req.query;
      if (!customerId) {
        return res.status(400).json({ error: "Customer ID is required" });
      }
      const { storage } = await import('../../storage');
      const addresses = await storage.getCustomerAddresses(customerId as string);
      res.json(addresses);
    } catch (error) {
      console.error("Get customer addresses error:", error);
      res.status(500).json({ error: "Failed to get customer addresses" });
    }
  });

  // P1 Production Queue endpoint - combines regular orders and P1 production orders
  app.get('/api/p1-production-queue', async (req, res) => {
    try {
      console.log('🏭 Starting P1 production queue processing...');
      const { storage } = await import('../../storage');

      // Get only finalized orders from draft table that are ready for production
      const allOrders = await storage.getAllOrderDrafts();
      const layupOrders = allOrders.filter(order => 
        (order as any).status === 'FINALIZED' && 
        ((order as any).currentDepartment === 'Layup' || !(order as any).currentDepartment)
      );

      // Add debug logging for features
      console.log('Sample P1 production queue order features:', {
        orderId: layupOrders[0]?.orderId,
        features: layupOrders[0]?.features,
        modelId: layupOrders[0]?.modelId
      });

      // Get P1 Production Orders (generated from purchase orders)
      const productionOrders = await storage.getAllProductionOrders();
      const pendingProductionOrders = productionOrders.filter(po => po.productionStatus === 'PENDING');

      const p1LayupOrders = pendingProductionOrders.map(po => {
        // Calculate priority score based on due date urgency
        const dueDate = new Date(po.dueDate || po.orderDate);
        const today = new Date();
        const daysUntilDue = Math.ceil((dueDate.getTime() - today.getTime()) / (1000 * 60 * 60 * 24));
        const priorityScore = Math.max(20, Math.min(35, 20 + Math.floor(daysUntilDue / 30))); // 20-35 range

        return {
          id: `p1-prod-${po.id}`,
          orderId: po.orderId,
          orderDate: po.orderDate,
          customer: po.customerName,
          product: po.itemName,
          quantity: 1, // Each production order is for 1 unit
          status: po.productionStatus,
          department: (po as any).currentDepartment || 'P1 Production Queue',
          currentDepartment: (po as any).currentDepartment || 'P1 Production Queue',
          priorityScore: priorityScore,
          dueDate: po.dueDate,
          source: 'production_order' as const, // Mark as production order for purple styling
          poId: po.poId,
          poItemId: po.poItemId,
          productionOrderId: po.id,
          stockModelId: po.itemId, // Use item ID as stock model for mold matching
          specifications: po.specifications,
          createdAt: po.createdAt,
          updatedAt: po.updatedAt
        };
      });

      // Convert regular orders to unified format
      const regularLayupOrders = layupOrders.map(order => ({
        id: order.id?.toString() || order.orderId,
        orderId: order.orderId,
        orderDate: order.orderDate,
        customer: order.customerId || 'Unknown',
        product: (order as any).modelId || 'Unknown',
        quantity: 1,
        status: (order as any).status,
        department: 'Layup',
        currentDepartment: 'Layup',
        priorityScore: 50, // Regular orders have lower priority
        dueDate: order.dueDate,
        source: 'main_orders' as const,
        stockModelId: (order as any).modelId,
        modelId: (order as any).modelId,
        features: (order as any).features,
        createdAt: order.orderDate,
        updatedAt: order.updatedAt || order.orderDate
      }));

      // Combine P1 order types only
      const combinedOrders = [
        ...regularLayupOrders,
        ...p1LayupOrders
      ].sort((a, b) => ((a as any).priorityScore || 50) - ((b as any).priorityScore || 50));

      console.log(`🏭 P1 production queue orders count: ${combinedOrders.length}`);
      console.log(`🏭 Regular orders: ${regularLayupOrders.length}, P1 PO orders: ${p1LayupOrders.length}`);

      res.json(combinedOrders);
    } catch (error) {
      console.error("P1 production queue error:", error);
      res.status(500).json({ error: "Failed to fetch P1 production queue" });
    }
  });

  // P2 Production Queue endpoint - handles P2 production orders only
  app.get('/api/p2-production-queue', async (req, res) => {
    try {
      console.log('🏭 Starting P2 production queue processing...');
      const { storage } = await import('../../storage');

      // Get production orders from P2 system
      const productionOrders = await storage.getAllP2ProductionOrders();
      const pendingProductionOrders = productionOrders.filter(po => po.status === 'PENDING');

      const p2LayupOrders = pendingProductionOrders.map(po => {
        // Calculate priority score for production orders (higher priority)
        const dueDate = new Date(po.dueDate || po.createdAt || new Date());
        const today = new Date();
        const daysUntilDue = Math.ceil((dueDate.getTime() - today.getTime()) / (1000 * 60 * 60 * 24));
        const priorityScore = Math.max(20, Math.min(35, 20 + Math.floor(daysUntilDue / 2))); // 20-35 range, higher priority

        return {
          id: `prod-${po.id}`,
          orderId: po.orderId,
          orderDate: po.createdAt || new Date().toISOString(),
          customer: 'Production Order',
          product: po.partName || po.orderId,
          quantity: po.quantity,
          status: po.status,
          department: po.department,
          currentDepartment: po.department,
          priorityScore: priorityScore,
          dueDate: po.dueDate,
          source: 'production_order' as const,
          productionOrderId: po.id,
          stockModelId: po.orderId, // Use order ID as stock model for mold matching
          specifications: { department: po.department },
          createdAt: po.createdAt || new Date().toISOString(),
          updatedAt: po.updatedAt || po.createdAt || new Date().toISOString()
        };
      });

      console.log(`🏭 P2 production queue orders count: ${p2LayupOrders.length}`);
      console.log(`🏭 Production orders in P2 result: ${p2LayupOrders.length}`);

      res.json(p2LayupOrders);
    } catch (error) {
      console.error("P2 production queue error:", error);
      res.status(500).json({ error: "Failed to fetch P2 production queue" });
    }
  });

  // P1 Integration endpoints for production queue database system
  app.post('/api/production-queue/sync-p1-orders', async (req, res) => {
    try {
      console.log('🏭 P1 Production Queue Sync API called');
      const { storage } = await import('../../storage');
      const result = await storage.syncP1OrdersToProductionQueue();
      console.log('🏭 P1 sync result:', result);
      res.json(result);
    } catch (error) {
      console.error('🏭 P1 sync error:', error);
      res.status(500).json({ error: "Failed to sync P1 orders to production queue" });
    }
  });

  // Push orders to Layup/Plugging Department Manager workflow
  app.post('/api/push-to-layup-plugging', async (req, res) => {
    try {
      console.log('🏭 PRODUCTION FLOW: Push to Layup/Plugging API called');
      const { orderIds } = req.body;
      
      if (!orderIds || !Array.isArray(orderIds) || orderIds.length === 0) {
        return res.status(400).json({ 
          error: "orderIds array is required", 
          success: false 
        });
      }

      console.log(`🏭 PRODUCTION FLOW: Processing ${orderIds.length} orders for department push`);
      const { storage } = await import('../../storage');
      
      // Update orders to move them to Layup department with IN_PROGRESS status
      const updatedOrders = [];
      
      for (const orderId of orderIds) {
        try {
          // Update order status and department for both regular orders and production orders
          const updateResult = await storage.updateOrderDepartment(orderId, 'Layup', 'IN_PROGRESS');
          
          if (updateResult.success) {
            updatedOrders.push(orderId);
            console.log(`✅ PRODUCTION FLOW: Order ${orderId} moved to Layup department`);
          } else {
            console.warn(`⚠️ PRODUCTION FLOW: Failed to update order ${orderId}: ${updateResult.message}`);
          }
        } catch (orderError) {
          console.error(`❌ PRODUCTION FLOW: Error updating order ${orderId}:`, orderError);
        }
      }

      const result = {
        success: true,
        message: `Successfully moved ${updatedOrders.length} of ${orderIds.length} orders to Layup/Plugging department`,
        updatedOrders,
        totalRequested: orderIds.length,
        totalUpdated: updatedOrders.length
      };

      console.log('🏭 PRODUCTION FLOW: Department push result:', result);
      res.json(result);
      
    } catch (error) {
      console.error('❌ PRODUCTION FLOW: Push to Layup/Plugging error:', error);
      res.status(500).json({ 
        error: "Failed to push orders to Layup/Plugging department",
        success: false 
      });
    }
  });

  // Move single order to different department (for layup scheduler action buttons)
  app.post('/api/move-order-department', async (req, res) => {
    try {
      console.log('🏭 SINGLE ORDER MOVE: Move order department API called');
      const { orderId, department, status } = req.body;
      
      if (!orderId || !department || !status) {
        return res.status(400).json({ 
          error: "orderId, department, and status are required", 
          success: false 
        });
      }

      console.log(`🏭 SINGLE ORDER MOVE: Moving order ${orderId} to ${department} with status ${status}`);
      const { storage } = await import('../../storage');
      
      // Update order status and department
      const updateResult = await storage.updateOrderDepartment(orderId, department, status);
      
      if (updateResult.success) {
        console.log(`✅ SINGLE ORDER MOVE: Order ${orderId} moved to ${department} department`);
        
        // If moving back to Production Queue, also remove from layup schedule
        if (department === 'P1 Production Queue') {
          try {
            await storage.deleteLayupScheduleByOrder(orderId);
            console.log(`🗑️ SINGLE ORDER MOVE: Removed ${orderId} from layup schedule`);
          } catch (scheduleError) {
            console.warn(`⚠️ SINGLE ORDER MOVE: Could not remove ${orderId} from schedule:`, scheduleError);
            // Don't fail the whole operation if schedule cleanup fails
          }
        }
        
        const result = {
          success: true,
          message: `Successfully moved order ${orderId} to ${department} department`,
          orderId,
          department,
          status
        };

        res.json(result);
      } else {
        console.warn(`⚠️ SINGLE ORDER MOVE: Failed to update order ${orderId}: ${updateResult.message}`);
        res.status(400).json({
          error: updateResult.message,
          success: false,
          orderId
        });
      }
      
    } catch (error) {
      console.error('❌ SINGLE ORDER MOVE: Move order department error:', error);
      res.status(500).json({ 
        error: "Failed to move order to new department",
        success: false 
      });
    }
  });

  app.get('/api/production-queue/unified', async (req, res) => {
    try {
      console.log('🏭 Unified Production Queue API called');
      const { storage } = await import('../../storage');
      const unifiedQueue = await storage.getUnifiedProductionQueue();
      console.log('🏭 Unified queue count:', unifiedQueue.length);
      res.json(unifiedQueue);
    } catch (error) {
      console.error('🏭 Unified queue error:', error);
      res.status(500).json({ error: "Failed to fetch unified production queue" });
    }
  });

  // P2 Layup Schedule endpoints - separate schedule for P2 production orders
  app.get('/api/p2-layup-schedule', async (req, res) => {
    try {
      console.log('🔧 P2 LAYUP SCHEDULE API CALLED');
      const { storage } = await import('../../storage');

      const scheduleEntries = await storage.getAllLayupSchedule();
      console.log('🔧 Found P2 layup schedule entries:', scheduleEntries.length);

      res.json(scheduleEntries);
    } catch (error) {
      console.error("P2 layup schedule error:", error);
      res.status(500).json({ error: "Failed to fetch P2 layup schedule" });
    }
  });

  app.post('/api/p2-layup-schedule', async (req, res) => {
    try {
      console.log('🔧 P2 LAYUP SCHEDULE CREATE API CALLED');
      const { storage } = await import('../../storage');

      const scheduleData = req.body;
      const result = await storage.createLayupSchedule(scheduleData);

      console.log('🔧 P2 Schedule entry created:', result);
      res.json(result);
    } catch (error) {
      console.error("P2 layup schedule create error:", error);
      res.status(500).json({ error: "Failed to create P2 layup schedule entry" });
    }
  });

  app.delete('/api/p2-layup-schedule/by-order/:orderId', async (req, res) => {
    try {
      console.log('🔧 P2 LAYUP SCHEDULE DELETE API CALLED');
      const { storage } = await import('../../storage');

      const { orderId } = req.params;
      await storage.deleteLayupScheduleByOrder(orderId);

      console.log('🔧 P2 Schedule entries deleted for order:', orderId);
      res.json({ success: true });
    } catch (error) {
      console.error("P2 layup schedule delete error:", error);
      res.status(500).json({ error: "Failed to delete P2 layup schedule entries" });
    }
  });

  // Python scheduler integration endpoint
  app.post('/api/python-scheduler', async (req, res) => {
    try {
      console.log('🐍 Running Python scheduler with Mesa Universal constraints...');
      const { spawn } = require('child_process');
      const path = require('path');

      const { orders = [], molds = [], employees = [] } = req.body;

      if (orders.length === 0) {
        return res.status(400).json({ error: 'Orders array is required' });
      }

      // Prepare data for Python scheduler
      const schedulerInput = {
        orders: orders.map((order: any) => ({
          order_id: order.orderId,
          order_type: order.source === 'production_order' ? 'production_order' : 
                     (order as any).stockModelId === 'mesa_universal' ? 'mesa_universal' : 'regular',
          features: (order as any).features || {},
          quantity: (order as any).quantity || 1,
          priority: (order as any).priorityScore || 50,
          deadline: order.dueDate || order.orderDate,
          stock_model_id: (order as any).stockModelId
        })),
        molds: molds.map((mold: any) => ({
          mold_id: mold.moldId,
          capacity: mold.multiplier || 1,
          compatible_types: ['production_order', 'mesa_universal', 'regular', 'P1'],
          stock_models: mold.stockModels || []
        })),
        employees: employees.map((emp: any) => ({
          employee_id: emp.employeeId,
          skills: ['production_order', 'mesa_universal', 'regular', 'P1'], // All employees can handle all types
          prod_rate: emp.rate || 1,
          hours_per_day: emp.hours || 10
        }))
      };

      const pythonScript = path.join(process.cwd(), 'scripts', 'scheduler.py');
      const pythonProcess = spawn('python', [pythonScript, '--json-input', '--json-output'], {
        stdio: ['pipe', 'pipe', 'pipe']
      });

      let output = '';
      let errorOutput = '';

      pythonProcess.stdout.on('data', (data: Buffer) => {
        output += data.toString();
      });

      pythonProcess.stderr.on('data', (data: Buffer) => {
        errorOutput += data.toString();
      });

      pythonProcess.on('close', (code: number | null) => {
        if (code !== 0) {
          console.error('Python scheduler error:', errorOutput);
          return res.status(500).json({ error: 'Python scheduler failed', details: errorOutput });
        }

        try {
          // Extract JSON from output (filter out console.log messages)
          const lines = output.trim().split('\n');
          const jsonLine = lines.find(line => line.startsWith('{'));

          if (!jsonLine) {
            console.log('Python scheduler output:', output);
            return res.json({ schedule: [], summary: {}, raw_output: output });
          }

          const result = JSON.parse(jsonLine);
          console.log(`🐍 Python scheduler completed: ${result.schedule?.length || 0} orders scheduled`);

          res.json(result);
        } catch (parseError) {
          console.error('Failed to parse Python scheduler output:', parseError);
          res.status(500).json({ error: 'Failed to parse scheduler output', raw_output: output });
        }
      });

      // Send input data to Python process
      pythonProcess.stdin.write(JSON.stringify(schedulerInput));
      pythonProcess.stdin.end();

    } catch (error) {
      console.error('Python scheduler integration error:', error);
      res.status(500).json({ error: 'Failed to run Python scheduler' });
    }
  });

  // Push scheduled orders to layup/plugging queue workflow
  app.post('/api/push-to-layup-plugging', async (req, res) => {
    try {
      console.log('🔄 Push to Layup/Plugging Queue workflow initiated');
      const { storage } = await import('../../storage');
      const { orderIds } = req.body;

      if (!orderIds || !Array.isArray(orderIds)) {
        return res.status(400).json({ error: 'orderIds array is required' });
      }

      // Update orders to move them to the next department (layup/plugging phase)
      const updatedOrders = [];
      for (const orderId of orderIds) {
        // Update production orders status to LAID_UP
        const productionOrder = await storage.getProductionOrderByOrderId(orderId);
        if (productionOrder) {
          const updated = await storage.updateProductionOrder(productionOrder.id, {
            productionStatus: 'LAID_UP',
            laidUpAt: new Date()
          });
          updatedOrders.push(updated);
          console.log(`✅ Production order ${orderId} moved to LAID_UP status`);
        }

        // Update regular order drafts to next department
        const orderDrafts = await storage.getAllOrderDrafts();
        const regularOrder = orderDrafts.find(o => o.orderId === orderId);
        if (regularOrder && regularOrder.id) {
          await storage.updateOrderDraft(regularOrder.id.toString(), {
            currentDepartment: 'Barcode' // Move from Layup to next department
          });
          console.log(`✅ Regular order ${orderId} moved to Barcode department`);
        }
      }

      console.log(`🔄 Successfully pushed ${updatedOrders.length} orders to layup/plugging queue`);
      res.json({ 
        success: true, 
        message: `${updatedOrders.length} orders moved to layup/plugging phase`,
        updatedOrders 
      });
    } catch (error) {
      console.error('Push to layup/plugging error:', error);
      res.status(500).json({ error: 'Failed to push orders to layup/plugging queue' });
    }
  });

  // Legacy unified production queue endpoint (kept for backward compatibility)
  app.get('/api/production-queue', async (req, res) => {
    try {
      console.log('🏭 Starting unified production queue processing (legacy)...');
      const { storage } = await import('../../storage');

      // Get only finalized orders from draft table that are ready for production
      const allOrders = await storage.getAllOrderDrafts();
      const layupOrders = allOrders.filter(order => 
        (order as any).status === 'FINALIZED' && 
        ((order as any).currentDepartment === 'Layup' || !(order as any).currentDepartment)
      );

      // Get P1 Purchase Orders with stock model items
      const pos = await storage.getAllPurchaseOrders();
      const activePos = pos.filter(po => po.status === 'OPEN');

      const p1LayupOrders = [];
      for (const po of activePos) {
        const items = await storage.getPurchaseOrderItems(po.id);
        const stockModelItems = items.filter(item => item.itemId && item.itemId.trim());

        for (const item of stockModelItems) {
          // Calculate priority score based on due date urgency
          const dueDate = new Date(po.expectedDelivery || po.poDate);
          const today = new Date();
          const daysUntilDue = Math.ceil((dueDate.getTime() - today.getTime()) / (1000 * 60 * 60 * 24));
          const priorityScore = Math.max(20, Math.min(35, 20 + daysUntilDue)); // 20-35 range

          p1LayupOrders.push({
            id: `p1-${po.id}-${item.id}`,
            orderId: `P1-${po.poNumber}-${item.id}`,
            orderDate: po.poDate,
            customer: po.customerName,
            product: item.itemId,
            quantity: item.quantity,
            status: 'PENDING',
            department: 'Layup',
            currentDepartment: 'Layup',
            priorityScore: priorityScore,
            dueDate: po.expectedDelivery,
            source: 'production_order' as const,
            poId: po.id,
            poItemId: item.id,
            stockModelId: item.itemId, // Use item ID as stock model
            specifications: item.specifications,
            createdAt: po.createdAt,
            updatedAt: po.updatedAt
          });
        }
      }

      // Convert regular orders to unified format
      const regularLayupOrders = layupOrders.map(order => ({
        id: order.id?.toString() || order.orderId,
        orderId: order.orderId,
        orderDate: order.orderDate,
        customer: order.customerId || 'Unknown',
        product: (order as any).modelId || 'Unknown',
        quantity: 1,
        status: (order as any).status,
        department: 'Layup',
        currentDepartment: 'Layup',
        priorityScore: 50, // Regular orders have lower priority
        dueDate: order.dueDate,
        source: 'main_orders' as const,
        stockModelId: (order as any).modelId,
        modelId: (order as any).modelId,
        features: (order as any).features,
        createdAt: order.orderDate,
        updatedAt: order.updatedAt || order.orderDate
      }));

      // Combine only P1 order types (no P2 production orders)
      const combinedOrders = [
        ...regularLayupOrders,
        ...p1LayupOrders
      ].sort((a, b) => ((a as any).priorityScore || 50) - ((b as any).priorityScore || 50));

      console.log(`🏭 Legacy production queue orders count: ${combinedOrders.length}`);

      res.json(combinedOrders);
    } catch (error) {
      console.error("Legacy production queue error:", error);
      res.status(500).json({ error: "Failed to fetch production queue" });
    }
  });

  // Note: Order ID generation routes now handled by modular orders routes

  // Purchase Orders routes (POs)
  app.get('/api/pos', async (req, res) => {
    try {
      console.log('🔧 Purchase Orders (POs) endpoint called');
      const { storage } = await import('../../storage');
      const purchaseOrders = await storage.getAllPurchaseOrders();
      console.log('🔧 Found purchase orders:', purchaseOrders.length);
      res.json(purchaseOrders);
    } catch (error) {
      console.error('🔧 Purchase orders fetch error:', error);
      res.status(500).json({ error: "Failed to fetch purchase orders" });
    }
  });

  app.post('/api/pos', async (req, res) => {
    try {
      console.log('🔧 Create Purchase Order endpoint called');
      const { insertPurchaseOrderSchema } = await import('@shared/schema');
      const { storage } = await import('../../storage');
      const purchaseOrderData = insertPurchaseOrderSchema.parse(req.body);
      const newPurchaseOrder = await storage.createPurchaseOrder(purchaseOrderData);
      console.log('🔧 Created purchase order:', newPurchaseOrder.id);
      res.status(201).json(newPurchaseOrder);
    } catch (error) {
      console.error('🔧 Create purchase order error:', error);
      res.status(500).json({ error: "Failed to create purchase order" });
    }
  });

  app.put('/api/pos/:id', async (req, res) => {
    try {
      console.log('🔧 Update Purchase Order endpoint called');
      const { storage } = await import('../../storage');
      const { id } = req.params;
      const updateData = req.body;
      const updatedPurchaseOrder = await storage.updatePurchaseOrder(parseInt(id), updateData);
      console.log('🔧 Updated purchase order:', updatedPurchaseOrder.id);
      res.json(updatedPurchaseOrder);
    } catch (error) {
      console.error('🔧 Update purchase order error:', error);
      res.status(500).json({ error: "Failed to update purchase order" });
    }
  });

  app.delete('/api/pos/:id', async (req, res) => {
    try {
      console.log('🔧 Delete Purchase Order endpoint called');
      const { storage } = await import('../../storage');
      const { id } = req.params;
      await storage.deletePurchaseOrder(parseInt(id));
      console.log('🔧 Deleted purchase order:', id);
      res.json({ success: true });
    } catch (error) {
      console.error('🔧 Delete purchase order error:', error);
      res.status(500).json({ error: "Failed to delete purchase order" });
    }
  });

  // Purchase Order Items routes
  app.get('/api/pos/:id/items', async (req, res) => {
    try {
      console.log('🔧 Get Purchase Order Items endpoint called');
      const { storage } = await import('../../storage');
      const { id } = req.params;
      const items = await storage.getPurchaseOrderItems(parseInt(id));
      console.log('🔧 Found PO items:', items.length);
      res.json(items);
    } catch (error) {
      console.error('🔧 Get PO items error:', error);
      res.status(500).json({ error: "Failed to fetch purchase order items" });
    }
  });

  app.post('/api/pos/:id/items', async (req, res) => {
    try {
      console.log('🔧 Create Purchase Order Item endpoint called');
      const { insertPurchaseOrderItemSchema } = await import('@shared/schema');
      const { storage } = await import('../../storage');
      const { id } = req.params;
      const itemData = { ...req.body, poId: parseInt(id) };
      const validatedData = insertPurchaseOrderItemSchema.parse(itemData);
      const newItem = await storage.createPurchaseOrderItem(validatedData);
      console.log('🔧 Created PO item:', newItem.id);

      // Check if this item should be automatically added to production queue
      // If item type is custom_model, check the associated PO Product's productType
      if (validatedData.itemType === 'custom_model') {
        try {
          const poProduct = await storage.getPOProduct(parseInt(validatedData.itemId));
          console.log('🔧 Checking PO Product for auto-queue:', poProduct?.productType);
          
          if (poProduct && poProduct.productType === 'stock') {
            console.log('🔧 Auto-adding stock item to production queue');
            // Auto-add to production queue for stock items
            // This item will automatically appear in the P1 PO Production Queue
            // The production queue fetches all PO items, so it will show up automatically
            console.log('🔧 Stock item will appear in P1 PO Production Queue automatically');
          }
        } catch (poProductError) {
          console.warn('🔧 Could not fetch PO Product for auto-queue check:', poProductError);
          // Continue without failing the item creation
        }
      }

      res.status(201).json(newItem);
    } catch (error) {
      console.error('🔧 Create PO item error:', error);
      res.status(500).json({ error: "Failed to create purchase order item" });
    }
  });

  app.put('/api/pos/:poId/items/:itemId', async (req, res) => {
    try {
      console.log('🔧 Update Purchase Order Item endpoint called');
      const { storage } = await import('../../storage');
      const { itemId } = req.params;
      const updateData = req.body;
      const updatedItem = await storage.updatePurchaseOrderItem(parseInt(itemId), updateData);
      console.log('🔧 Updated PO item:', updatedItem.id);
      res.json(updatedItem);
    } catch (error) {
      console.error('🔧 Update PO item error:', error);
      res.status(500).json({ error: "Failed to update purchase order item" });
    }
  });

  app.delete('/api/pos/:poId/items/:itemId', async (req, res) => {
    try {
      console.log('🔧 Delete Purchase Order Item endpoint called');
      const { storage } = await import('../../storage');
      const { itemId } = req.params;
      await storage.deletePurchaseOrderItem(parseInt(itemId));
      console.log('🔧 Deleted PO item:', itemId);
      res.json({ success: true });
    } catch (error) {
      console.error('🔧 Delete PO item error:', error);
      res.status(500).json({ error: "Failed to delete purchase order item" });
    }
  });

  // Generate Production Orders from Purchase Order Items
  app.post('/api/pos/:id/generate-production-orders', async (req, res) => {
    try {
      console.log('🏭 Generate Production Orders endpoint called for PO:', req.params.id);
      const { storage } = await import('../../storage');
      const poId = parseInt(req.params.id);

      // Check if production orders already exist for this PO
      const existingOrders = await storage.getProductionOrdersByPoId(poId);
      if (existingOrders.length > 0) {
        return res.status(409).json({ 
          error: `Production orders already exist for this PO (${existingOrders.length} orders found). Cannot generate duplicates.`,
          existingCount: existingOrders.length
        });
      }

      // Get the purchase order details
      const purchaseOrder = await storage.getPurchaseOrder(poId);
      if (!purchaseOrder) {
        return res.status(404).json({ error: 'Purchase order not found' });
      }

      // Get all items for this purchase order
      const poItems = await storage.getPurchaseOrderItems(poId);
      const stockModelItems = poItems.filter(item => item.itemId && item.itemId.trim());

      console.log(`🏭 Found ${stockModelItems.length} stock model items to convert to production orders`);

      const createdOrders = [];

      for (const item of stockModelItems) {
        // Create individual production orders for each quantity
        for (let i = 0; i < item.quantity; i++) {
          const productionOrderData = {
            orderId: `PO-${purchaseOrder.poNumber}-${item.id}-${i + 1}`,
            customerId: purchaseOrder.customerId.toString(),
            customerName: purchaseOrder.customerName,
            poNumber: purchaseOrder.poNumber,
            itemType: 'stock_model' as const,
            itemId: item.itemId,
            itemName: item.itemId,
            orderDate: new Date(),
            dueDate: (() => {
              const expectedDue = purchaseOrder.expectedDelivery ? new Date(purchaseOrder.expectedDelivery) : new Date(purchaseOrder.poDate);
              const today = new Date();
              return expectedDue > today ? expectedDue : today;
            })(),
            productionStatus: 'PENDING' as const,
            poId: poId,
            poItemId: item.id,
            specifications: {
              ...(item.specifications || {}),
              sourcePoNumber: purchaseOrder.poNumber,
              customerName: purchaseOrder.customerName,
              expectedDelivery: purchaseOrder.expectedDelivery
            }
          };

          console.log('🏭 Production order data before creation:', JSON.stringify(productionOrderData, null, 2));
          const createdOrder = await storage.createProductionOrder(productionOrderData);
          createdOrders.push(createdOrder);

          // Also create entry in main orders table for layup scheduler
          const mainOrderData = {
            orderId: createdOrder.orderId,
            customer: purchaseOrder.customerName,
            product: item.itemId,
            quantity: 1,
            status: 'Active',
            date: new Date(),
            currentDepartment: 'P1 Production Queue',
            isOnSchedule: true,
            priorityScore: 50,
            poId: purchaseOrder.poNumber,
            dueDate: createdOrder.dueDate,
            createdAt: new Date()
          };

          // await storage.createOrder(mainOrderData); // Method may not exist, commenting out
          console.log(`🏭 Created main order entry: ${productionOrderData.orderId} for layup scheduler`);

          console.log(`🏭 Created production order: ${productionOrderData.orderId} for ${item.itemId}`);
        }
      }

      console.log(`🏭 Successfully created ${createdOrders.length} production orders from PO ${purchaseOrder.poNumber}`);

      res.json({
        success: true,
        message: `Generated ${createdOrders.length} production orders`,
        createdOrders: createdOrders.length,
        orders: createdOrders.map(order => ({
          orderId: order.orderId,
          partName: (order as any).partName || 'Unknown',
          dueDate: order.dueDate,
          status: (order as any).status || 'Active'
        }))
      });

    } catch (error) {
      console.error('🏭 Generate production orders error:', error);
      res.status(500).json({ error: "Failed to generate production orders" });
    }
  });

  // Get Production Orders by PO ID
  app.get('/api/production-orders/by-po/:poId', async (req, res) => {
    try {
      const { storage } = await import('../../storage');
      const poId = parseInt(req.params.poId);
      
      const productionOrders = await storage.getProductionOrdersByPoId(poId);
      
      res.json(productionOrders);
    } catch (error) {
      console.error('🔧 Get production orders by PO error:', error);
      res.status(500).json({ error: "Failed to fetch production orders" });
    }
  });

  // P1 Production Schedule Calculation
  app.post('/api/pos/:id/calculate-production-schedule', async (req, res) => {
    try {
      console.log('📅 P1 Production Schedule Calculation endpoint called for PO:', req.params.id);
      const { storage } = await import('../../storage');
      const poId = parseInt(req.params.id);

      // Get the purchase order details
      const purchaseOrder = await storage.getPurchaseOrder(poId);
      if (!purchaseOrder) {
        return res.status(404).json({ error: 'Purchase order not found' });
      }

      // Get all items for this purchase order
      const poItems = await storage.getPurchaseOrderItems(poId);
      if (poItems.length === 0) {
        return res.status(400).json({ error: 'No items found in purchase order' });
      }

      const finalDueDate = new Date(purchaseOrder.expectedDelivery);
      const today = new Date();
      
      // Calculate available weeks (excluding weekends, only Mon-Thu production days)
      const msPerWeek = 7 * 24 * 60 * 60 * 1000;
      const totalWeeksAvailable = Math.floor((finalDueDate.getTime() - today.getTime()) / msPerWeek);
      const availableWeeks = Math.max(1, totalWeeksAvailable);
      
      console.log(`📅 P1 PO Production Schedule Analysis:`);
      console.log(`   PO Number: ${purchaseOrder.poNumber}`);
      console.log(`   Due Date: ${finalDueDate.toDateString()}`);
      console.log(`   Available Weeks: ${availableWeeks}`);
      
      const scheduleData = [];
      let totalItemsNeeded = 0;
      let totalItemsPerWeek = 0;
      
      for (const item of poItems) {
        const itemsNeeded = item.quantity;
        totalItemsNeeded += itemsNeeded;
        
        // Get mold capacity for this specific item
        const molds = await storage.getAllMolds();
        const enabledMolds = molds.filter(m => m.enabled);
        
        // Find molds that support this item's stock model
        const itemStockModel = item.stockModelId || item.itemId;
        
        // Handle both numeric IDs and string IDs for stock model matching
        const compatibleMolds = enabledMolds.filter(m => {
          if (!m.stockModels || !Array.isArray(m.stockModels)) return false;
          
          // Check direct match
          if (m.stockModels.includes(itemStockModel)) return true;
          
          // If itemStockModel is numeric (like "1"), try to match with mesa_universal
          if (itemStockModel === "1" || itemStockModel === 1) {
            return m.stockModels.includes("mesa_universal");
          }
          
          return false;
        });
        
        console.log(`🔧 Item ${item.itemName} (stock model: ${itemStockModel})`);
        console.log(`🔧 Enabled molds: ${enabledMolds.length}`);
        console.log(`🔧 Compatible molds: ${compatibleMolds.length}`, compatibleMolds.map(m => ({ moldId: m.moldId, multiplier: m.multiplier })));
        
        // Calculate weekly capacity based on compatible molds
        // Assume 4 working days per week (Mon-Thu) and account for mold multipliers
        const dailyMoldCapacity = compatibleMolds.reduce((sum, m) => sum + m.multiplier, 0);
        const maxItemsPerWeek = dailyMoldCapacity * 4; // 4 working days per week
        
        console.log(`🔧 Daily mold capacity: ${dailyMoldCapacity}`);
        console.log(`🔧 Weekly capacity: ${maxItemsPerWeek} items/week`);
        
        // If no compatible molds, use Mesa Universal capacity: 8 items/day × 4 days = 32 per week
        const effectiveWeeklyCapacity = maxItemsPerWeek > 0 ? maxItemsPerWeek : 32; // Mesa Universal: 8/day × 4 days
        
        // Calculate items per week needed to meet due date
        const itemsPerWeekNeeded = Math.ceil(itemsNeeded / availableWeeks);
        const actualItemsPerWeek = Math.min(itemsPerWeekNeeded, effectiveWeeklyCapacity);
        const weeksNeeded = Math.ceil(itemsNeeded / actualItemsPerWeek);
        totalItemsPerWeek += actualItemsPerWeek;
        
        // Generate weekly due dates starting the week after current week
        const weeklySchedule = [];
        
        // Start from next Monday (the week following current week)
        const nextWeekStart = new Date(today);
        const daysUntilNextMonday = (8 - nextWeekStart.getDay()) % 7 || 7; // Get next Monday
        nextWeekStart.setDate(nextWeekStart.getDate() + daysUntilNextMonday);
        
        for (let week = 0; week < weeksNeeded; week++) {
          // Calculate Thursday of this production week (week ends on Thursday)
          const weekDueDate = new Date(nextWeekStart);
          weekDueDate.setDate(weekDueDate.getDate() + (week * 7) + 3); // +3 days from Monday = Thursday
          
          const itemsThisWeek = Math.min(actualItemsPerWeek, itemsNeeded - (week * actualItemsPerWeek));
          
          weeklySchedule.push({
            week: week + 1,
            dueDate: weekDueDate.toISOString().split('T')[0],
            itemsToComplete: itemsThisWeek,
            cumulativeItems: Math.min((week + 1) * actualItemsPerWeek, itemsNeeded)
          });
        }
        
        scheduleData.push({
          itemId: item.id,
          itemName: item.itemName,
          totalQuantity: itemsNeeded,
          itemsPerWeek: actualItemsPerWeek,
          weeksNeeded: weeksNeeded,
          weeklySchedule: weeklySchedule,
          feasible: itemsPerWeekNeeded <= effectiveWeeklyCapacity,
          moldCapacity: {
            compatibleMolds: compatibleMolds.length,
            dailyCapacity: dailyMoldCapacity,
            weeklyCapacity: effectiveWeeklyCapacity
          }
        });
        
        console.log(`   Item: ${item.itemName}`);
        console.log(`     Quantity: ${itemsNeeded}`);
        console.log(`     Compatible molds: ${compatibleMolds.length}`);
        console.log(`     Daily mold capacity: ${dailyMoldCapacity}`);
        console.log(`     Weekly capacity: ${effectiveWeeklyCapacity}`);
        console.log(`     Items/week needed: ${itemsPerWeekNeeded}`);
        console.log(`     Items/week actual: ${actualItemsPerWeek}`);
        console.log(`     Weeks needed: ${weeksNeeded}`);
        console.log(`     Feasible: ${itemsPerWeekNeeded <= effectiveWeeklyCapacity ? 'Yes' : 'No'}`);
      }
      
      const overallFeasible = scheduleData.every(item => item.feasible);
      
      res.json({
        success: true,
        poNumber: purchaseOrder.poNumber,
        finalDueDate: finalDueDate.toISOString().split('T')[0],
        availableWeeks: availableWeeks,
        totalItemsNeeded: totalItemsNeeded,
        totalItemsPerWeekRequired: totalItemsPerWeek,
        overallFeasible: overallFeasible,
        itemSchedules: scheduleData,
        recommendations: {
          feasible: overallFeasible,
          message: overallFeasible 
            ? 'Production schedule is feasible with current capacity'
            : 'Production schedule requires additional capacity or extended timeline',
          suggestedActions: overallFeasible 
            ? ['Proceed with production order generation']
            : ['Consider extending due date', 'Increase production capacity', 'Prioritize critical items']
        }
      });

    } catch (error) {
      console.error('📅 Production schedule calculation error:', error);
      res.status(500).json({ error: "Failed to calculate production schedule" });
    }
  });

  // Additional routes can be added here as we continue splitting
  // app.use('/api/reports', reportsRoutes);
  // app.use('/api/scheduling', schedulingRoutes);
  // app.use('/api/bom', bomRoutes);

    // Barcode scanning endpoint
  app.get('/api/barcode/scan/:barcode', async (req, res) => {
    try {
      const { barcode } = req.params;
      console.log(`🔍 Barcode scan requested: ${barcode}`);
      
      // Extract order ID from barcode (handle various formats)
      let orderId = barcode;
      if (barcode.startsWith('P1-')) {
        orderId = barcode.substring(3); // Remove 'P1-' prefix
      }
      
      const { storage } = await import('../../storage');

      // Try to find the order in various tables
      let order = null;
      let orderSource = 'unknown';

      // Check finalized orders first
      try {
        order = await storage.getFinalizedOrderById(orderId);
        if (order) orderSource = 'finalized';
      } catch (e) {
        // Continue searching
      }

      // Check draft orders if not found
      if (!order) {
        try {
          order = await storage.getOrderDraft(orderId);
          if (order) orderSource = 'draft';
        } catch (e) {
          // Continue searching
        }
      }

      // Check production orders if not found
      if (!order) {
        try {
          const productionOrders = await storage.getAllProductionOrders();
          order = productionOrders.find(po => po.orderId === orderId);
          if (order) orderSource = 'production';
        } catch (e) {
          // Continue searching
        }
      }

      if (!order) {
        return res.status(404).json({ error: 'Order not found' });
      }

      // Get customer details
      let customer = null;
      if (order.customerId) {
        try {
          const customers = await storage.getAllCustomers();
          customer = customers.find(c => c.id.toString() === order.customerId || c.name === order.customerId);
        } catch (e) {
          console.error('Error fetching customer:', e);
        }
      }

      // Get stock model details and extract color information
      let baseModel = null;
      let color = null;
      if ((order as any).modelId || (order as any).itemId) {
        try {
          const stockModels = await storage.getAllStockModels();
          baseModel = stockModels.find(sm => 
            sm.id === ((order as any).modelId || (order as any).itemId) || 
            sm.name === ((order as any).modelId || (order as any).itemId)
          );
        } catch (e) {
          console.error('Error fetching stock model:', e);
        }
      }

      // Extract color from features or specifications
      if ((order as any).features) {
        if ((order as any).features.color) color = (order as any).features.color;
        if ((order as any).features.paintOption) color = (order as any).features.paintOption;
        if ((order as any).features.finish) color = (order as any).features.finish;
      }
      if ((order as any).specifications) {
        if ((order as any).specifications.color) color = (order as any).specifications.color;
        if ((order as any).specifications.paintOption) color = (order as any).specifications.paintOption;
        if ((order as any).specifications.finish) color = (order as any).specifications.finish;
      }

      // Build comprehensive order summary
      const orderSummary = {
        orderId: order.orderId,
        barcode: barcode,
        orderDate: order.orderDate || order.createdAt,
        customer: customer ? {
          name: customer.name,
          email: customer.email || '',
          company: customer.company || '',
          phone: customer.phone || ''
        } : {
          name: order.customerId || (order as any).customerName || 'Unknown Customer',
          email: '',
          company: '',
          phone: ''
        },
        baseModel: baseModel ? {
          name: baseModel.displayName || baseModel.name,
          id: baseModel.id,
          price: baseModel.price || 0
        } : {
          name: (order as any).modelId || (order as any).itemId || (order as any).itemName || 'Unknown Model',
          id: (order as any).modelId || (order as any).itemId || '',
          price: 0
        },
        features: (order as any).features || {},
        specifications: (order as any).specifications || {},
        lineItems: [],
        pricing: {
          subtotal: (order as any).subtotal || 0,
          discounts: [],
          discountTotal: 0,
          afterDiscounts: (order as any).subtotal || 0,
          total: (order as any).total || (order as any).subtotal || 0,
          override: false
        },
        paymentStatus: (order as any).paymentStatus || 'UNPAID',
        status: (order as any).status || 'PENDING',
        currentDepartment: (order as any).currentDepartment || 'Order Entry',
        dueDate: order.dueDate,
        notes: order.notes || '',
        source: orderSource,
        
        // Additional fields for barcode display (using display names)
        customerName: customer?.name || order.customerId || (order as any).customerName || 'Unknown Customer',
        stockModel: baseModel?.displayName || baseModel?.name || (order as any).modelId || (order as any).itemId || (order as any).itemName,
        color: color || 'Not specified',
        actionLength: (order as any).features?.action_length || (order as any).specifications?.action_length || '',
        paintOption: (order as any).features?.paintOption || (order as any).specifications?.paintOption || color,
        
        // Enhanced feature display with user-friendly names
        displayFeatures: {
          model: baseModel?.displayName || baseModel?.name || (order as any).modelId || (order as any).itemId || 'Unknown Model',
          actionLength: (order as any).features?.action_length ? 
            (order as any).features.action_length.toString().replace(/_/g, ' ').replace(/\b\w/g, l => l.toUpperCase()) : 
            'Not specified',
          color: color ? 
            color.toString().replace(/_/g, ' ').replace(/\b\w/g, l => l.toUpperCase()) : 
            'Not specified',
          finish: ((order as any).features?.finish || (order as any).features?.paintOption) ? 
            ((order as any).features.finish || (order as any).features.paintOption).toString().replace(/_/g, ' ').replace(/\b\w/g, l => l.toUpperCase()) : 
            'Not specified'
        }
      };

      // Add production-specific details if applicable
      if (orderSource === 'production') {
        (orderSummary as any).productionDetails = {
          partName: (order as any).partName || (order as any).itemName,
          quantity: (order as any).quantity || 1,
          department: (order as any).department,
          priority: (order as any).priority || 3,
          productionStatus: (order as any).productionStatus || (order as any).status
        };
      }

      console.log(`✅ Barcode scan successful for order: ${orderId}`);
      res.json(orderSummary);
    } catch (error) {
      console.error('Barcode scan error:', error);
      res.status(500).json({ error: 'Failed to scan barcode' });
    }
  });

  // Complete order summary endpoint for barcode scanning
  app.get('/api/orders/:orderId/complete-summary', async (req, res) => {
    try {
      const { orderId } = req.params;
      const { storage } = await import('../../storage');

      // Try to find the order in various tables
      let order = null;
      let orderSource = 'unknown';

      // Check finalized orders first
      try {
        order = await storage.getFinalizedOrderById(orderId);
        if (order) orderSource = 'finalized';
      } catch (e) {
        // Continue searching
      }

      // Check draft orders if not found
      if (!order) {
        try {
          order = await storage.getOrderDraft(orderId);
          if (order) orderSource = 'draft';
        } catch (e) {
          // Continue searching
        }
      }

      // Check production orders if not found
      if (!order) {
        try {
          const productionOrders = await storage.getAllProductionOrders();
          order = productionOrders.find(po => po.orderId === orderId);
          if (order) orderSource = 'production';
        } catch (e) {
          // Continue searching
        }
      }

      if (!order) {
        return res.status(404).json({ error: 'Order not found' });
      }

      // Get customer details
      let customer = null;
      if (order.customerId) {
        try {
          const customers = await storage.getAllCustomers();
          customer = customers.find(c => c.id.toString() === order.customerId || c.name === order.customerId);
        } catch (e) {
          console.error('Error fetching customer:', e);
        }
      }

      // Get stock model details
      let baseModel = null;
      if ((order as any).modelId || (order as any).itemId) {
        try {
          const stockModels = await storage.getAllStockModels();
          baseModel = stockModels.find(sm => 
            sm.id === ((order as any).modelId || (order as any).itemId) || 
            sm.name === ((order as any).modelId || (order as any).itemId)
          );
        } catch (e) {
          console.error('Error fetching stock model:', e);
        }
      }

      // Build comprehensive order summary
      const orderSummary = {
        orderId: order.orderId,
        orderDate: order.orderDate || order.createdAt,
        customer: customer ? {
          name: customer.name,
          email: customer.email || '',
          company: customer.company || '',
          phone: customer.phone || ''
        } : {
          name: order.customerId || 'Unknown Customer',
          email: '',
          company: '',
          phone: ''
        },
        baseModel: baseModel ? {
          name: baseModel.displayName || baseModel.name,
          id: baseModel.id,
          price: baseModel.price || 0
        } : {
          name: (order as any).modelId || (order as any).itemId || 'Unknown Model',
          id: (order as any).modelId || (order as any).itemId || '',
          price: 0
        },
        features: (order as any).features || {},
        specifications: (order as any).specifications || {},
        lineItems: [],
        pricing: {
          subtotal: (order as any).subtotal || 0,
          discounts: [],
          discountTotal: 0,
          afterDiscounts: (order as any).subtotal || 0,
          total: (order as any).total || (order as any).subtotal || 0,
          override: false
        },
        paymentStatus: (order as any).paymentStatus || 'UNPAID',
        status: (order as any).status || 'PENDING',
        currentDepartment: (order as any).currentDepartment || 'Order Entry',
        dueDate: order.dueDate,
        notes: order.notes || '',
        source: orderSource,
        barcode: `P1-${order.orderId}`
      };

      // Add production-specific details if applicable
      if (orderSource === 'production') {
        (orderSummary as any).productionDetails = {
          partName: (order as any).partName || (order as any).itemName,
          quantity: (order as any).quantity || 1,
          department: (order as any).department,
          priority: (order as any).priority || 3,
          productionStatus: (order as any).productionStatus || (order as any).status
        };
      }

      res.json(orderSummary);
    } catch (error) {
      console.error('Complete order summary error:', error);
      res.status(500).json({ error: 'Failed to fetch complete order summary' });
    }
  });

  // Health check endpoint
  app.get('/health', (req, res) => {
    res.json({ 
      status: 'healthy', 
      timestamp: new Date().toISOString(),
      uptime: process.uptime()
    });
  });

  // Update order department endpoint with progress logic
  app.post('/api/orders/update-department', async (req, res) => {
    try {
      console.log('🔄 DEPT UPDATE API: Received request body:', JSON.stringify(req.body, null, 2));
      const { orderIds, department, status, assignedTechnician } = req.body;

      if (!orderIds || !Array.isArray(orderIds) || orderIds.length === 0) {
        console.log('❌ DEPT UPDATE API: Invalid orderIds:', orderIds);
        return res.status(400).json({ error: 'Order IDs array is required' });
      }

      if (!department) {
        console.log('❌ DEPT UPDATE API: Department missing');
        return res.status(400).json({ error: 'Department is required' });
      }

      console.log(`🔄 DEPT UPDATE API: Processing ${orderIds.length} order(s) to department: ${department}`);
      const { storage } = await import('../../storage');
      const updatedOrders = [];

      // Update each order individually with proper completion timestamps
      for (const orderId of orderIds) {
        try {
          // Get current order to determine its current department
          let currentOrder = await storage.getFinalizedOrderById(orderId);
          let isFinalized = true;

          if (!currentOrder) {
            currentOrder = await storage.getOrderDraft(orderId);
            isFinalized = false;
          }

          if (!currentOrder) {
            console.warn(`Order ${orderId} not found, skipping`);
            continue;
          }

          // Prepare completion timestamp update based on current department
          const completionUpdates: any = {};
          const now = new Date();

          // Set completion timestamp for the department we're leaving
          switch (currentOrder.currentDepartment) {
            case 'Layup': completionUpdates.layupCompletedAt = now; break;
            case 'Plugging': completionUpdates.pluggingCompletedAt = now; break;
            case 'CNC': completionUpdates.cncCompletedAt = now; break;
            case 'Finish': completionUpdates.finishCompletedAt = now; break;
            case 'Gunsmith': completionUpdates.gunsmithCompletedAt = now; break;
            case 'Paint': completionUpdates.paintCompletedAt = now; break;
            case 'QC': completionUpdates.qcCompletedAt = now; break;
            case 'Shipping': completionUpdates.shippingCompletedAt = now; break;
          }

          // Prepare update data
          const updateData: any = {
            currentDepartment: department,
            status: status || 'IN_PROGRESS',
            ...completionUpdates
          };
          
          // Add technician assignment if provided
          if (assignedTechnician) {
            updateData.assignedTechnician = assignedTechnician;
          }

          // Update the appropriate table
          let updatedOrder;
          if (isFinalized) {
            updatedOrder = await storage.updateFinalizedOrder(orderId, updateData);
          } else {
            updatedOrder = await storage.updateOrderDraft(orderId, {
              ...updateData,
              updatedAt: now
            });
          }

          updatedOrders.push(updatedOrder);
          console.log(`✅ Progressed order ${orderId} from ${currentOrder.currentDepartment} to ${department}`);
        } catch (orderError) {
          console.error(`Error updating order ${orderId}:`, orderError);
        }
      }

      console.log(`✅ Updated ${updatedOrders.length}/${orderIds.length} orders to department: ${department}`);

      res.json({ 
        success: true, 
        message: `Updated ${updatedOrders.length} orders to ${department} department`,
        updatedOrders: updatedOrders.length,
        totalRequested: orderIds.length
      });
    } catch (error) {
      console.error('❌ Update department error:', error);
      res.status(500).json({ error: 'Failed to update order department' });
    }
  });

  // Create barcode labels for selected orders
  app.post('/api/barcode/create-labels', async (req, res) => {
    try {
      const { orderIds } = req.body;
      const { storage } = await import('../../storage');
      
      if (!orderIds || !Array.isArray(orderIds) || orderIds.length === 0) {
        return res.status(400).json({ error: 'Order IDs required' });
      }

      console.log(`🏷️ Creating barcode labels for ${orderIds.length} orders:`, orderIds);

      // Get stock models for display name mapping
      const stockModels = await storage.getAllStockModels();
      const stockModelMap = new Map();
      stockModels.forEach(model => {
        stockModelMap.set(model.id, model.displayName || model.name);
      });

      // Get order details for label generation
      const orderDetails = [];
      for (const orderId of orderIds) {
        // Try to get order from finalized orders first, then drafts
        let order = null;
        try {
          order = await storage.getFinalizedOrderById(orderId);
          if (!order) {
            order = await storage.getOrderDraft(orderId);
          }
        } catch (error) {
          console.warn(`Could not find order ${orderId}:`, error);
        }
        
        if (order) {
          orderDetails.push(order);
          console.log(`✅ Found order for barcode: ${orderId}`);
        } else {
          console.warn(`❌ Order ${orderId} not found for barcode generation`);
        }
      }

      // Generate Avery label document (PDF format)
      const { PDFDocument, rgb } = await import('pdf-lib');
      const pdfDoc = await PDFDocument.create();
      
      // Add pages for labels (Avery 8160 format - 3 columns, 10 rows per page)
      const labelsPerPage = 30;
      const pagesNeeded = Math.ceil(orderDetails.length / labelsPerPage);
      
      for (let pageIndex = 0; pageIndex < pagesNeeded; pageIndex++) {
        const page = pdfDoc.addPage([612, 792]); // 8.5x11 inches
        const startIndex = pageIndex * labelsPerPage;
        const endIndex = Math.min(startIndex + labelsPerPage, orderDetails.length);
        
        for (let i = startIndex; i < endIndex; i++) {
          const order = orderDetails[i];
          const labelIndex = i - startIndex;
          
          // Calculate label position (3x10 grid) - Avery 5160 format with correct margins
          const col = labelIndex % 3;
          const row = Math.floor(labelIndex / 3);
          // Avery 5160 specifications: 0.25" margin between columns, reduced top margin, Label size 2.625" x 1"
          const leftMargin = 18; // 0.25" * 72 points/inch (left margin)
          const topMargin = 0; // 0 points - no top margin
          const bottomMargin = 36; // 0.5" * 72 points/inch
          const labelWidth = 189; // 2.625" * 72 points/inch
          const labelHeight = 72; // 1" * 72 points/inch
          const columnGap = 9; // 0.125" * 72 points/inch (reduced gap between columns)
          const x = leftMargin + (col * (labelWidth + columnGap));
          const y = 792 - labelHeight - (row * labelHeight); // Position labels properly from top
          
          // Draw label border with clear separation  
          page.drawRectangle({
            x: x,
            y: y,
            width: labelWidth,
            height: labelHeight,
            borderColor: rgb(0, 0, 0),
            borderWidth: 1,
          });
          
          // Generate proper Code 39 barcode using direct implementation
          const barcodeText = order.orderId;
          
          // Correct Code 39 character encoding table (9 bits each: 5 bars + 4 spaces)
          const code39Table: { [key: string]: string } = {
            '0': '000110100', '1': '100100001', '2': '001100001', '3': '101100000',
            '4': '000110001', '5': '100110000', '6': '001110000', '7': '000100101',
            '8': '100100100', '9': '001100100', 'A': '100001001', 'B': '001001001',
            'C': '101001000', 'D': '000011001', 'E': '100011000', 'F': '001011000',
            'G': '000001101', 'H': '100001100', 'I': '001001100', 'J': '000011100',
            'K': '100000011', 'L': '001000011', 'M': '101000010', 'N': '000010011',
            'O': '100010010', 'P': '001010010', 'Q': '000000111', 'R': '100000110',
            'S': '001000110', 'T': '000010110', 'U': '110000001', 'V': '011000001',
            'W': '111000000', 'X': '010010001', 'Y': '110010000', 'Z': '011010000',
            '-': '010000101', '.': '110000100', ' ': '011000100', '$': '010101000',
            '/': '010100010', '+': '010001010', '%': '000101010', '*': '010010100'
          };
          
          const drawCode39Barcode = (text: string, startX: number, startY: number) => {
            // Code 39 specifications: thin=1x, thick=3x, height adequate for scanning
            const thinWidth = 1.0;
            const thickWidth = 3.0;
            const barHeight = 15;
            const interCharGap = 1.0; // Gap between characters
            let currentX = startX;
            
            // Add start/stop characters (* for Code 39)
            const fullText = `*${text.toUpperCase()}*`;
            
            // Calculate and apply scaling to fit in label
            let estimatedWidth = 0;
            for (let char of fullText) {
              if (code39Table[char]) {
                estimatedWidth += (thinWidth * 6 + thickWidth * 3) + interCharGap; // 9 elements per char
              }
            }
            
            const maxWidth = 150; // Increased width for better spacing
            const scale = estimatedWidth > maxWidth ? maxWidth / estimatedWidth : 1;
            const scaledThin = thinWidth * scale;
            const scaledThick = thickWidth * scale;
            const scaledGap = interCharGap * scale;
            
            for (let char of fullText) {
              const pattern = code39Table[char];
              if (pattern) {
                // Code 39: 9 elements per character (5 bars, 4 spaces)
                // Pattern alternates: bar, space, bar, space, bar, space, bar, space, bar
                for (let i = 0; i < pattern.length; i++) {
                  const isWide = pattern[i] === '1';
                  const width = isWide ? scaledThick : scaledThin;
                  const isBar = i % 2 === 0; // Positions 0,2,4,6,8 are bars
                  
                  if (isBar) {
                    page.drawRectangle({
                      x: currentX,
                      y: startY,
                      width: width,
                      height: barHeight,
                      color: rgb(0, 0, 0),
                    });
                  }
                  currentX += width;
                }
                // Add inter-character gap (narrow space)
                currentX += scaledGap;
              }
            }
          };
          
          // Skip the original barcode drawing - will be drawn with proper color below
          console.log(`✅ Preparing Code 39 barcode for ${barcodeText}`);
          
          // Get model and action length (using display names) - need these early for display
          const actionLength = (order as any).features?.action_length || 'unknown';
          const modelDisplayName = stockModelMap.get((order as any).modelId) || (order as any).modelId || 'Unknown';
          
          // Add order information at top - Order ID and Customer Name
          const customerName = (order as any).customer || '';
          const orderText = customerName ? `${order.orderId} - ${customerName}` : order.orderId;
          page.drawText(orderText, {
            x: x + 8,
            y: y + 50,
            size: 11,
            color: rgb(0, 0, 0),
          });
          
          // Add stock model and action length on same line below barcode
          page.drawText(`${modelDisplayName} - ${actionLength.toUpperCase()}`, {
            x: x + 8,
            y: y + 22,
            size: 7,
            color: rgb(0, 0, 0),
          });
          
          // Check for special features to add to label
          const features = (order as any).features || {};
          const specialLabels = [];
          
          // Extract swivel studs and texture options for color-coded display
          const swivelStudsText = features.swivel_studs && 
                                 features.swivel_studs !== 'standard_swivel_studs' && 
                                 features.swivel_studs !== 'standard' 
                                 ? features.swivel_studs.replace(/_/g, ' ') : null;
          
          const textureText = features.texture_options && 
                             features.texture_options !== 'no_texture' && 
                             features.texture_options !== 'none'
                             ? features.texture_options.replace(/_/g, ' ') : null;
          
          // Check for NSNH (No Swivel Studs No Holes) - this should show as "NSNH"
          const hasNSNH = features.swivel_studs === 'no_swivel_studs' || 
                         features.swivel_studs === 'no_swivel_no_holes' ||
                         (features.swivel_studs && features.swivel_studs.includes('no_swivel')) ||
                         (features.swivel_studs && features.swivel_studs.includes('no_holes'));
          
          if (hasNSNH) {
            specialLabels.push('NSNH');
          }
          
          // Add non-standard swivel studs (only if it's not a "no swivel" case)
          if (swivelStudsText && !hasNSNH) {
            specialLabels.push(`SWIVEL: ${swivelStudsText.toUpperCase()}`);
          }
          
          // Add texture options in purple (simulated with different style in PDF)
          if (textureText) {
            specialLabels.push(`TEXTURE: ${textureText.toUpperCase()}`);
          }
          
          // Carbon Camo Ready
          if (features.paint_options === 'carbon_camo_ready' ||
              (features.paint_options && features.paint_options.includes('carbon_camo'))) {
            specialLabels.push('CARBON CAMO READY');
          }
          
          
          // Determine barcode color based on specifications
          const paintOption = features.paint_options || '';
          const modelId = (order as any).modelId || '';
          
          // Check if this order is high priority or late (you can add this logic later)
          const isHighPriority = false; // TODO: Add high priority logic
          const isLate = false; // TODO: Add due date checking logic
          
          // Red for high priority or late orders
          let barcodeColor = rgb(0, 0, 0); // Default black
          if (isHighPriority || isLate) {
            barcodeColor = rgb(1, 0, 0); // Red
          } else {
            // Blue for painted stock (terraine, premium, standard, rattlesnake rogue, fg* models)
            const paintedOptions = ['terraine', 'premium', 'standard', 'rattlesnake_rogue'];
            const isPaintedOption = paintedOptions.some(option => 
              paintOption.toLowerCase().includes(option)
            );
            const isFiberglassModel = modelId.toLowerCase().startsWith('fg');
            
            if (isPaintedOption || isFiberglassModel) {
              barcodeColor = rgb(0, 0.4, 1); // Blue (#0066FF)
            }
          }
          
          // Redraw barcode with appropriate color
          const redrawCode39Barcode = (text: string, startX: number, startY: number, color: any) => {
            const thinWidth = 1.0;
            const thickWidth = 3.0;
            const barHeight = 15;
            const interCharGap = 1.0;
            let currentX = startX;
            
            const fullText = `*${text.toUpperCase()}*`;
            
            let estimatedWidth = 0;
            for (let char of fullText) {
              if (code39Table[char]) {
                estimatedWidth += (thinWidth * 6 + thickWidth * 3) + interCharGap;
              }
            }
            
            const maxWidth = 150;
            const scale = estimatedWidth > maxWidth ? maxWidth / estimatedWidth : 1;
            const scaledThin = thinWidth * scale;
            const scaledThick = thickWidth * scale;
            const scaledGap = interCharGap * scale;
            
            for (let char of fullText) {
              const pattern = code39Table[char];
              if (pattern) {
                for (let i = 0; i < pattern.length; i++) {
                  const isWide = pattern[i] === '1';
                  const width = isWide ? scaledThick : scaledThin;
                  const isBar = i % 2 === 0;
                  
                  if (isBar) {
                    page.drawRectangle({
                      x: currentX,
                      y: startY,
                      width: width,
                      height: barHeight,
                      color: color,
                    });
                  }
                  currentX += width;
                }
                currentX += scaledGap;
              }
            }
          };
          
          // Draw the barcode with appropriate color (blue for terrain/premium/standard paint, black otherwise)
          redrawCode39Barcode(barcodeText, x + 8, y + 32, barcodeColor);
          
          
          // Draw special labels with appropriate colors on separate line below stock model
          if (specialLabels.length > 0) {
            let xOffset = x + 8;
            
            for (let i = 0; i < specialLabels.length; i++) {
              const label = specialLabels[i];
              let textColor = rgb(0, 0, 0); // Default black
              
              // Orange for swivel studs
              if (label.includes('SWIVEL') || label === 'NSNH') {
                textColor = rgb(1, 0.5, 0); // Orange
              }
              // Purple for texture
              else if (label.includes('TEXTURE')) {
                textColor = rgb(0.5, 0, 0.8); // Purple
              }
              
              const separator = i > 0 ? ' - ' : '';
              page.drawText(`${separator}${label}`, {
                x: xOffset,
                y: y + 16, // Move special labels higher
                size: 5,
                color: textColor,
              });
              
              xOffset += (separator.length + label.length) * 3; // Approximate text width
            }
          }
          
          // Add due date
          const dueDate = new Date(order.dueDate).toLocaleDateString('en-US', { 
            month: 'short', 
            day: 'numeric' 
          });
          page.drawText(`Due: ${dueDate}`, {
            x: x + 8,
            y: y + 10,
            size: 6,
            color: rgb(0, 0, 0),
          });
        }
      }
      
      const pdfBytes = await pdfDoc.save();
      
      // Return PDF for inline viewing (opens in new tab/popup)
      res.setHeader('Content-Type', 'application/pdf');
      res.setHeader('Content-Disposition', 'inline; filename="barcode-labels.pdf"');
      res.setHeader('Cache-Control', 'no-cache');
      res.send(Buffer.from(pdfBytes));
      
      console.log(`✅ Generated barcode labels PDF for ${orderDetails.length} orders`);

    } catch (error) {
      console.error('🏷️ Create barcode labels error:', error);
      res.status(500).json({ error: 'Failed to create barcode labels' });
    }
  });

  // Progress orders to next department
  app.post('/api/orders/progress-department', async (req, res) => {
    try {
      const { orderIds, toDepartment } = req.body;
      const { storage } = await import('../../storage');
      
      if (!orderIds || !Array.isArray(orderIds) || orderIds.length === 0) {
        return res.status(400).json({ error: 'Order IDs required' });
      }
      
      if (!toDepartment) {
        return res.status(400).json({ error: 'Target department required' });
      }

      console.log(`🔄 Progressing ${orderIds.length} orders to ${toDepartment}:`, orderIds);

      const updatedOrders = [];
      const currentTimestamp = new Date();

      for (const orderId of orderIds) {
        const order = await storage.getOrderById(orderId);
        if (order) {
          // Update department and completion timestamp
          const updateData: any = {
            currentDepartment: toDepartment,
            updatedAt: currentTimestamp
          };

          // Set completion timestamp for previous department
          if ((order as any).currentDepartment === 'Barcode') {
            updateData.barcodeCompletedAt = currentTimestamp;
          } else if ((order as any).currentDepartment === 'Layup') {
            updateData.layupCompletedAt = currentTimestamp;
          } else if ((order as any).currentDepartment === 'CNC') {
            updateData.cncCompletedAt = currentTimestamp;
          }

          // Try updating finalized order first, fall back to draft
          let updatedOrder;
          try {
            updatedOrder = await storage.updateFinalizedOrder(orderId, updateData);
          } catch (error) {
            updatedOrder = await storage.updateOrderDraft(orderId, updateData);
          }
          updatedOrders.push(updatedOrder);
          
          console.log(`✅ Progressed ${orderId} from ${(order as any).currentDepartment} to ${toDepartment}`);
        }
      }

      res.json({ 
        success: true,
        message: `Progressed ${updatedOrders.length} orders to ${toDepartment}`,
        updatedOrders: updatedOrders.length
      });

    } catch (error) {
      console.error('🔄 Progress orders error:', error);
      res.status(500).json({ error: 'Failed to progress orders' });
    }
  });

  // Create and return HTTP server
  return createServer(app);
}

export { 
  customersRoutes as customersRouter, 
  ordersRoutes as ordersRouter, 
  inventoryRoutes as inventoryRouter, 
  formsRoutes as formsRouter, 
  documentsRoutes as documentsRouter, 
  discountsRoutes as discountsRouter, 
  employeesRoutes as employeesRouter, 
  qualityRoutes as qualityRouter, 
  bomsRoutes as bomsRouter, 
  moldsRoutes as moldsRouter, 
  kickbackRoutes as kickbacksRouter, 
  orderAttachmentsRoutes as orderAttachmentsRouter,
  tasksRoutes as tasksRouter,
  communicationsRoutes as communicationsRouter,
  secureVerificationRoutes as secureVerificationRouter
};<|MERGE_RESOLUTION|>--- conflicted
+++ resolved
@@ -152,13 +152,11 @@
   // Vendor management routes
   app.use('/api/vendors', vendorRoutes);
   
-<<<<<<< HEAD
-
-=======
+
   // Vendor Purchase Order routes
   app.use('/api/vendor-pos', vendorPORoutes);
   
->>>>>>> 44a423bf
+
   // Cutting table management routes
   app.use('/api', cuttingTableRoutes);
   app.use('/api', materialInventoryRoutes);
